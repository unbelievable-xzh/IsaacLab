Changelog
---------

<<<<<<< HEAD
0.46.1 (2025-09-06)
~~~~~~~~~~~~~~~~~~~

* Added :meth:`~isaaclab.sim.utils.resolve_prim_pose` to resolve the pose of a prim with respect to another prim.
* Added :meth:`~isaaclab.sim.utils.resolve_prim_scale` to resolve the scale of a prim in the world frame.
=======

0.46.2 (2025-09-13)
~~~~~~~~~~~~~~~~~~~

Changed
^^^^^^^

* Fixed missing actuator indices in :meth:`~isaaclab.envs.mdp.events.randomize_actuator_gains`


0.46.1 (2025-09-10)
~~~~~~~~~~~~~~~~~~~

Changed
^^^^^^^

* Moved IO descriptors output directory to a subfolder under the task log directory.

>>>>>>> bd547aa6

0.46.0 (2025-09-06)
~~~~~~~~~~~~~~~~~~~

<<<<<<< HEAD
Changed
^^^^^^^

* Added parsing of instanced prims in :meth:`~isaaclab.sim.utils.get_all_matching_child_prims` and :meth:`~isaaclab.sim.utils.get_first_matching_child_prim`.
  Earlier, instanced prims were skipped since :meth:`Usd.Prim.GetChildren` does not return instanced prims.
=======
Added
^^^^^

* Added argument :attr:`traverse_instance_prims` to :meth:`~isaaclab.sim.utils.get_all_matching_child_prims` and
  :meth:`~isaaclab.sim.utils.get_first_matching_child_prim` to control whether to traverse instance prims
  during the traversal. Earlier, instanced prims were skipped since :meth:`Usd.Prim.GetChildren` did not return
  instanced prims, which is now fixed.


Changed
^^^^^^^

* Made parsing of instanced prims in :meth:`~isaaclab.sim.utils.get_all_matching_child_prims` and
  :meth:`~isaaclab.sim.utils.get_first_matching_child_prim` as the default behavior.
>>>>>>> bd547aa6
* Added parsing of instanced prims in :meth:`~isaaclab.sim.utils.make_uninstanceable` to make all prims uninstanceable.


0.45.15 (2025-09-05)
~~~~~~~~~~~~~~~~~~~~

Added
^^^^^

* Added action terms for using RMPFlow in Manager-Based environments.


0.45.14 (2025-09-08)
~~~~~~~~~~~~~~~~~~~~

Added
^^^^^

* Added :class:`~isaaclab.ui.xr_widgets.TeleopVisualizationManager` and :class:`~isaaclab.ui.xr_widgets.XRVisualization`
  classes to provide real-time visualization of teleoperation and inverse kinematics status in XR environments.


0.45.13 (2025-09-08)
~~~~~~~~~~~~~~~~~~~~

Added
^^^^^

* Added :class:`~isaaclab.devices.openxr.manus_vive.ManusVive` to support teleoperation with Manus gloves and Vive trackers.


0.45.12 (2025-09-05)
~~~~~~~~~~~~~~~~~~~~

Added
^^^^^

* Added :class:`~isaaclab.envs.mdp.actions.SurfaceGripperBinaryAction` for supporting surface grippers in Manager-Based workflows.

Changed
^^^^^^^

* Added AssetBase inheritance for :class:`~isaaclab.assets.surface_gripper.SurfaceGripper`.


0.45.11 (2025-09-04)
~~~~~~~~~~~~~~~~~~~~

Fixed
^^^^^

* Fixes a high memory usage and perf slowdown issue in episode data by removing the use of torch.cat when appending to the episode data
  at each timestep. The use of torch.cat was causing the episode data to be copied at each timestep, which causes high memory usage and
  significant performance slowdown when recording longer episode data.
* Patches the configclass to allow validate dict with key is not a string.

Added
^^^^^

* Added optional episode metadata (ep_meta) to be stored in the HDF5 data attributes.
* Added option to record data pre-physics step.
* Added joint_target data to episode data. Joint target data can be optionally recorded by the user and replayed to improve
  determinism of replay.


0.45.10 (2025-09-02)
~~~~~~~~~~~~~~~~~~~~

Fixed
^^^^^

* Fixed regression in reach task configuration where the gripper command was being returned.
* Added :attr:`~isaaclab.devices.Se3GamepadCfg.gripper_term` to :class:`~isaaclab.devices.Se3GamepadCfg`
  to control whether the gamepad device should return a gripper command.
* Added :attr:`~isaaclab.devices.Se3SpaceMouseCfg.gripper_term` to :class:`~isaaclab.devices.Se3SpaceMouseCfg`
  to control whether the spacemouse device should return a gripper command.
* Added :attr:`~isaaclab.devices.Se3KeyboardCfg.gripper_term` to :class:`~isaaclab.devices.Se3KeyboardCfg`
  to control whether the keyboard device should return a gripper command.


0.45.9 (2025-08-27)
~~~~~~~~~~~~~~~~~~~

Fixed
^^^^^

* Fixed removing import of pink_ik controller from isaaclab.controllers which is causing pinocchio import error.


0.45.8 (2025-07-25)
~~~~~~~~~~~~~~~~~~~

Added
^^^^^

* Created :attr:`~isaaclab.controllers.pink_ik.PinkIKControllerCfg.target_eef_link_names` to :class:`~isaaclab.controllers.pink_ik.PinkIKControllerCfg`
  to specify the target end-effector link names for the pink inverse kinematics controller.

Changed
^^^^^^^

* Updated pink inverse kinematics controller configuration for the following tasks (Isaac-PickPlace-GR1T2, Isaac-NutPour-GR1T2, Isaac-ExhaustPipe-GR1T2)
  to increase end-effector tracking accuracy and speed. Also added a null-space regularizer that enables turning on of waist degrees-of-freedom.
* Improved the test_pink_ik script to more comprehensive test on controller accuracy. Also, migrated to use pytest. With the current IK controller
  improvements, our unit tests pass position and orientation accuracy test within **(1 mm, 1 degree)**. Previously, the position accuracy tolerances
  were set to **(30 mm, 10 degrees)**.
* Included a new config parameter :attr:`fail_on_ik_error` to :class:`~isaaclab.controllers.pink_ik.PinkIKControllerCfg`
  to control whether the IK controller raise an exception if robot joint limits are exceeded. In the case of an exception, the controller will hold the
  last joint position. This adds to stability of the controller and avoids operator experiencing what is perceived as sudden large delays in robot control.


0.45.7 (2025-08-21)
~~~~~~~~~~~~~~~~~~~

Added
^^^^^

* Added periodic logging when checking if a USD path exists on a Nucleus server
  to improve user experience when the checks takes a while.


0.45.6 (2025-08-22)
~~~~~~~~~~~~~~~~~~~

Fixed
^^^^^

* Fixed :meth:`~isaaclab.envs.mdp.events.randomize_rigid_body_com` to broadcasts the environment ids.


0.45.5 (2025-08-21)
~~~~~~~~~~~~~~~~~~~

Fixed
^^^^^

* Fixed :meth:`~isaaclab.assets.Articulation.write_joint_friction_coefficient_to_sim` to set the friction coefficients in the simulation.
* Fixed :meth:`~isaaclab.assets.Articulation.write_joint_dynamic_friction_coefficient_to_sim` to set the friction coefficients in the simulation.* Added :meth:`~isaaclab.envs.ManagerBasedEnvCfg.export_io_descriptors` to toggle the export of the IO descriptors.
* Fixed :meth:`~isaaclab.assets.Articulation.write_joint_viscous_friction_coefficient_to_sim` to set the friction coefficients in the simulation.



0.45.4 (2025-08-21)
~~~~~~~~~~~~~~~~~~~

Added
^^^^^

* Added unit tests for :class:`~isaaclab.sensor.sensor_base`


0.45.3 (2025-08-20)
~~~~~~~~~~~~~~~~~~~

Fixed
^^^^^

* Fixed :meth:`isaaclab.envs.mdp.terminations.joint_effort_out_of_limit` so that it correctly reports whether a joint
  effort limit has been violated. Previously, the implementation marked a violation when the applied and computed
  torques were equal; in fact, equality should indicate no violation, and vice versa.


0.45.2 (2025-08-18)
~~~~~~~~~~~~~~~~~~~

Added
^^^^^

* Added :meth:`~isaaclab.managers.ObservationManager.get_IO_descriptors` to export the IO descriptors for the observation manager.
* Added :meth:`~isaaclab.envs.ManagerBasedEnvCfg.io_descriptors_output_dir` to configure the directory to export the IO descriptors to.
* Added :meth:`~isaaclab.envs.ManagerBasedEnvCfg.export_io_descriptors` to toggle the export of the IO descriptors.
* Added the option to export the Observation and Action of the managed environments into a YAML file. This can be used to more easily
  deploy policies trained in Isaac Lab.


0.45.1 (2025-08-16)
~~~~~~~~~~~~~~~~~~~

Added
^^^^^

* Added validations for scale-based randomization ranges across mass, actuator, joint, and tendon parameters.

Changed
^^^^^^^

* Refactored randomization functions into classes with initialization-time checks to avoid runtime overhead.


0.45.0 (2025-08-07)
~~~~~~~~~~~~~~~~~~~

Added
^^^^^

* Added :attr:`~isaaclab.sensors.contact_sensor.ContactSensorCfg.track_contact_points` to toggle tracking of contact
  point locations between sensor bodies and filtered bodies.
* Added :attr:`~isaaclab.sensors.contact_sensor.ContactSensorCfg.max_contact_data_per_prim` to configure the maximum
  amount of contacts per sensor body.
* Added :attr:`~isaaclab.sensors.contact_sensor.ContactSensorData.contact_pos_w` data field for tracking contact point
  locations.


0.44.12 (2025-08-12)
~~~~~~~~~~~~~~~~~~~~

Fixed
^^^^^

* Fixed IndexError in :meth:`isaaclab.envs.mdp.events.reset_joints_by_scale`,
  :meth:`isaaclab.envs.mdp.events.reset_joints_by_offsets` by adding dimension to env_ids when indexing.


0.44.11 (2025-08-11)
~~~~~~~~~~~~~~~~~~~~

Fixed
^^^^^

* Fixed rendering preset mode when an experience CLI arg is provided.


0.44.10 (2025-08-06)
~~~~~~~~~~~~~~~~~~~~

Fixed
^^^^^

* Fixed the old termination manager in :class:`~isaaclab.managers.TerminationManager` term_done logging that
  logs the instantaneous term done count at reset. This let to inaccurate aggregation of termination count,
  obscuring the what really happening during the training. Instead we log the episodic term done.


0.44.9 (2025-07-30)
~~~~~~~~~~~~~~~~~~~

Added
^^^^^

* Added ``from __future__ import annotations`` to manager_based_rl_mimic_env.py to fix Sphinx
  doc warnings for IsaacLab Mimic docs.


0.44.8 (2025-07-30)
~~~~~~~~~~~~~~~~~~~

Fixed
^^^^^

* Improved handling of deprecated flag :attr:`~isaaclab.sensors.RayCasterCfg.attach_yaw_only`.
  Previously, the flag was only handled if it was set to True. This led to a bug where the yaw was not accounted for
  when the flag was set to False.
* Fixed the handling of interval-based events inside :class:`~isaaclab.managers.EventManager` to properly handle
  their resets. Previously, only class-based events were properly handled.


0.44.7 (2025-07-30)
~~~~~~~~~~~~~~~~~~~

Added
^^^^^

* Added a new argument ``is_global`` to :meth:`~isaaclab.assets.Articulation.set_external_force_and_torque`,
  :meth:`~isaaclab.assets.RigidObject.set_external_force_and_torque`, and
  :meth:`~isaaclab.assets.RigidObjectCollection.set_external_force_and_torque` allowing to set external wrenches
  in the global frame directly from the method call rather than having to set the frame in the configuration.

Removed
^^^^^^^^

* Removed :attr:`xxx_external_wrench_frame` flag from asset configuration classes in favor of direct argument
  passed to the :meth:`set_external_force_and_torque` function.


0.44.6 (2025-07-28)
~~~~~~~~~~~~~~~~~~~

Changed
^^^^^^^

* Tweak default behavior for rendering preset modes.


0.44.5 (2025-07-28)
~~~~~~~~~~~~~~~~~~~

Fixed
^^^^^

* Fixed :meth:`isaaclab.scene.reset_to` to properly accept None as valid argument.
* Added tests to verify that argument types.


0.44.4 (2025-07-22)
~~~~~~~~~~~~~~~~~~~

Added
^^^^^

* Added safe callbacks for stage in memory attaching.
* Remove on prim deletion callback workaround


0.44.3 (2025-07-21)
~~~~~~~~~~~~~~~~~~~

Fixed
^^^^^

* Fixed rendering preset mode regression.


0.44.2 (2025-07-22)
~~~~~~~~~~~~~~~~~~~

Changed
^^^^^^^

* Updated teleop scripts to print to console vs omni log.


0.44.1 (2025-07-17)
~~~~~~~~~~~~~~~~~~~

Changed
^^^^^^^

* Updated test_pink_ik.py test case to pytest format.


0.44.0 (2025-07-21)
~~~~~~~~~~~~~~~~~~~

Changed
^^^^^^^

* Changed the way clipping is handled for :class:`~isaaclab.actuator.DCMotor` for torque-speed points in when in
  negative power regions.

Added
^^^^^

* Added unit tests for :class:`~isaaclab.actuator.ImplicitActuator`, :class:`~isaaclab.actuator.IdealPDActuator`,
  and :class:`~isaaclab.actuator.DCMotor` independent of :class:`~isaaclab.assets.Articulation`


0.43.0 (2025-07-21)
~~~~~~~~~~~~~~~~~~~

Changed
^^^^^^^

* Updates torch version to 2.7.0 and torchvision to 0.22.0.
  Some dependencies now require torch>=2.6, and given the vulnerabilities in Torch 2.5.1,
  we are updating the torch version to 2.7.0 to also include Blackwell support. Since Isaac Sim 4.5 has not updated the
  torch version, we are now overwriting the torch installation step in isaaclab.sh when running ``./isaaclab.sh -i``.


0.42.26 (2025-06-29)
~~~~~~~~~~~~~~~~~~~~

Added
^^^^^

* Added MangerBasedRLEnv support for composite gym observation spaces.
* A test for the composite gym observation spaces in ManagerBasedRLEnv is added to ensure that the observation spaces
  are correctly configured base on the clip.


0.42.25 (2025-07-11)
~~~~~~~~~~~~~~~~~~~~

Added
^^^^^

* Added :attr:`~isaaclab.sensors.ContactSensorData.force_matrix_w_history` that tracks the history of the filtered
  contact forces in the world frame.


0.42.24 (2025-06-25)
~~~~~~~~~~~~~~~~~~~~

Added
^^^^^

* Added new curriculum mdp :func:`~isaaclab.envs.mdp.curriculums.modify_env_param` and
  :func:`~isaaclab.envs.mdp.curriculums.modify_env_param` that enables flexible changes to any configurations in the
  env instance


0.42.23 (2025-07-11)
~~~~~~~~~~~~~~~~~~~~

Fixed
^^^^^

* Fixed :meth:`isaaclab.envs.mdp.events.reset_joints_by_scale`, :meth:`isaaclab.envs.mdp.events.reset_joints_by_offsets`
  restricting the resetting joint indices be that user defined joint indices.


0.42.22 (2025-07-11)
~~~~~~~~~~~~~~~~~~~~

Fixed
^^^^^

* Fixed missing attribute in :class:`~isaaclab.sensors.ray_caster.RayCasterCamera` class and its reset method when no
  env_ids are passed.


0.42.21 (2025-07-09)
~~~~~~~~~~~~~~~~~~~~

Added
^^^^^

* Added input param ``update_history`` to :meth:`~isaaclab.managers.ObservationManager.compute`
  to control whether the history buffer should be updated.
* Added unit test for :class:`~isaaclab.envs.ManagerBasedEnv`.

Fixed
^^^^^

* Fixed :class:`~isaaclab.envs.ManagerBasedEnv` and :class:`~isaaclab.envs.ManagerBasedRLEnv` to not update the history
  buffer on recording.


0.42.20 (2025-07-10)
~~~~~~~~~~~~~~~~~~~~

Added
^^^^^

* Added unit tests for multiple math functions:
  :func:`~isaaclab.utils.math.scale_transform`.
  :func:`~isaaclab.utils.math.unscale_transform`.
  :func:`~isaaclab.utils.math.saturate`.
  :func:`~isaaclab.utils.math.normalize`.
  :func:`~isaaclab.utils.math.copysign`.
  :func:`~isaaclab.utils.math.convert_quat`.
  :func:`~isaaclab.utils.math.quat_conjugate`.
  :func:`~isaaclab.utils.math.quat_from_euler_xyz`.
  :func:`~isaaclab.utils.math.quat_from_matrix`.
  :func:`~isaaclab.utils.math.euler_xyz_from_quat`.
  :func:`~isaaclab.utils.math.matrix_from_euler`.
  :func:`~isaaclab.utils.math.quat_from_angle_axis`.
  :func:`~isaaclab.utils.math.axis_angle_from_quat`.
  :func:`~isaaclab.utils.math.skew_symmetric_matrix`.
  :func:`~isaaclab.utils.math.combine_transform`.
  :func:`~isaaclab.utils.math.subtract_transform`.
  :func:`~isaaclab.utils.math.compute_pose_error`.

Changed
^^^^^^^

* Changed the implementation of :func:`~isaaclab.utils.math.copysign` to better reflect the documented functionality.


0.42.19 (2025-07-09)
~~~~~~~~~~~~~~~~~~~~

Changed
^^^^^^^

* Added clone_in_fabric config flag to :class:`~isaaclab.scene.interactive_scene_cfg.InteractiveSceneCfg`
* Enable clone_in_fabric for envs which work with limited benchmark_non_rl.py script


0.42.18 (2025-07-07)
~~~~~~~~~~~~~~~~~~~~

Changed
^^^^^^^

* Changed texture and color randomization to use new replicator functional APIs.


0.42.17 (2025-07-08)
~~~~~~~~~~~~~~~~~~~~

Fixed
^^^^^

* Fixed hanging quat_rotate calls to point to quat_apply in :class:`~isaaclab.assets.articulation.ArticulationData` and
  :class:`~isaaclab.assets.articulation.RigidObjectCollectionData`


0.42.16 (2025-07-08)
~~~~~~~~~~~~~~~~~~~~

Added
^^^^^

* Added ability to set platform height independent of object height for trimesh terrains.


0.42.15 (2025-07-01)
~~~~~~~~~~~~~~~~~~~~

Added
^^^^^

* Added :attr:`abs_height_noise` and :attr:`rel_height_noise` to give minimum and maximum absolute and relative noise to
  :class:`isaaclab.terrrains.trimesh.MeshRepeatedObjectsTerrainCfg`
* Added deprecation warnings to the existing :attr:`max_height_noise` but still functions.


0.42.14 (2025-07-03)
~~~~~~~~~~~~~~~~~~~~

Fixed
^^^^^

* Fixed unittest tests that are floating inside pytests for articulation and rendering


0.42.13 (2025-07-07)
~~~~~~~~~~~~~~~~~~~~

Changed
^^^^^^^

* Updated gymnasium to v1.2.0. This update includes fixes for a memory leak that appears when recording
  videos with the ``--video`` flag.


0.42.12 (2025-06-27)
~~~~~~~~~~~~~~~~~~~~

Added
^^^^^

* Added unit test for :func:`~isaaclab.utils.math.quat_inv`.

Fixed
^^^^^

* Fixed the implementation mistake in :func:`~isaaclab.utils.math.quat_inv`.


0.42.11 (2025-06-25)
~~~~~~~~~~~~~~~~~~~~

Fixed
^^^^^

* Fixed :func:`~isaaclab.utils.dict.update_class_from_dict` preventing setting flat Iterables with different lengths.


0.42.10 (2025-06-25)
~~~~~~~~~~~~~~~~~~~~

Added
^^^^^

* Added ``sample_bias_per_component`` flag to :class:`~isaaclab.utils.noise.noise_model.NoiseModelWithAdditiveBias`
  to enable independent per-component bias sampling, which is now the default behavior. If set to False, the previous
  behavior of sharing the same bias value across all components is retained.


0.42.9 (2025-06-18)
~~~~~~~~~~~~~~~~~~~

Fixed
^^^^^

* Fixed data inconsistency between read_body, read_link, read_com when write_body, write_com, write_joint performed, in
  :class:`~isaaclab.assets.Articulation`, :class:`~isaaclab.assets.RigidObject`, and
  :class:`~isaaclab.assets.RigidObjectCollection`
* added pytest that check against these data consistencies


0.42.8 (2025-06-24)
~~~~~~~~~~~~~~~~~~~

Added
^^^^^

* :class:`~isaaclab.utils.noise.NoiseModel` support for manager-based workflows.

Changed
^^^^^^^

* Renamed :func:`~isaaclab.utils.noise.NoiseModel.apply` method to :func:`~isaaclab.utils.noise.NoiseModel.__call__`.


0.42.7 (2025-06-12)
~~~~~~~~~~~~~~~~~~~

Fixed
^^^^^

* Fixed potential issues in :func:`~isaaclab.envs.mdp.events.randomize_visual_texture_material` related to handling
  visual prims during texture randomization.


0.42.6 (2025-06-11)
~~~~~~~~~~~~~~~~~~~

Changed
^^^^^^^

* Remove deprecated usage of quat_rotate from articulation data class and replace with quat_apply.


0.42.5 (2025-05-22)
~~~~~~~~~~~~~~~~~~~

Fixed
^^^^^

* Fixed collision filtering logic for CPU simulation. The automatic collision filtering feature
  currently has limitations for CPU simulation. Collision filtering needs to be manually enabled when using
  CPU simulation.


0.42.4 (2025-06-03)
~~~~~~~~~~~~~~~~~~~

Changed
^^^^^^^

* Removes the hardcoding to :class:`~isaaclab.terrains.terrain_generator.TerrainGenerator` in
  :class:`~isaaclab.terrains.terrain_generator.TerrainImporter` and instead the ``class_type`` is used which is
  passed in the ``TerrainGeneratorCfg``.


0.42.3 (2025-03-20)
~~~~~~~~~~~~~~~~~~~

Changed
^^^^^^^

* Made separate data buffers for poses and velocities for the :class:`~isaaclab.assets.Articulation`,
  :class:`~isaaclab.assets.RigidObject`, and :class:`~isaaclab.assets.RigidObjectCollection` classes.
  Previously, the two data buffers were stored together in a single buffer requiring an additional
  concatenation operation when accessing the data.
* Cleaned up ordering of members inside the data classes for the assets to make them easier
  to comprehend. This reduced the code duplication within the class and made the class
  more readable.


0.42.2 (2025-05-31)
~~~~~~~~~~~~~~~~~~~

Added
^^^^^

* Updated gymnasium to >= 1.0
* Added support for specifying module:task_name as task name to avoid module import for ``gym.make``


0.42.1 (2025-06-02)
~~~~~~~~~~~~~~~~~~~

Added
^^^^^

* Added time observation functions to ~isaaclab.envs.mdp.observations module,
  :func:`~isaaclab.envs.mdp.observations.current_time_s` and :func:`~isaaclab.envs.mdp.observations.remaining_time_s`.

Changed
^^^^^^^

* Moved initialization of ``episode_length_buf`` outside of :meth:`load_managers()` of
  :class:`~isaaclab.envs.ManagerBasedRLEnv` to make it available for mdp functions.


0.42.0 (2025-06-02)
~~~~~~~~~~~~~~~~~~~

Added
^^^^^

* Added support for stage in memory and cloning in fabric. This will help improve performance for scene setup and lower
  overall startup time.


0.41.0 (2025-05-19)
~~~~~~~~~~~~~~~~~~~

Added
^^^^^

* Added simulation schemas for spatial tendons. These can be configured for assets imported
  from file formats.
* Added support for spatial tendons.


0.40.14 (2025-05-29)
~~~~~~~~~~~~~~~~~~~~

Added
^^^^^

* Added deprecation warning for :meth:`~isaaclab.utils.math.quat_rotate` and
  :meth:`~isaaclab.utils.math.quat_rotate_inverse`

Changed
^^^^^^^

* Changed all calls to :meth:`~isaaclab.utils.math.quat_rotate` and :meth:`~isaaclab.utils.math.quat_rotate_inverse` to
  :meth:`~isaaclab.utils.math.quat_apply` and :meth:`~isaaclab.utils.math.quat_apply_inverse` for speed.


0.40.13 (2025-05-19)
~~~~~~~~~~~~~~~~~~~~

Fixed
^^^^^

* Raising exceptions in step, render and reset if they occurred inside the initialization callbacks
  of assets and sensors.used from the experience files and the double definition is removed.


0.40.12 (2025-01-30)
~~~~~~~~~~~~~~~~~~~~

Added
^^^^^

* Added method :meth:`omni.isaac.lab.assets.AssetBase.set_visibility` to set the visibility of the asset
  in the simulation.


0.40.11 (2025-05-16)
~~~~~~~~~~~~~~~~~~~~

Added
^^^^^

* Added support for concatenation of observations along different dimensions in
  :class:`~isaaclab.managers.observation_manager.ObservationManager`.

Changed
^^^^^^^

* Updated the :class:`~isaaclab.managers.command_manager.CommandManager` to update the command counter after the
  resampling call.


0.40.10 (2025-05-16)
~~~~~~~~~~~~~~~~~~~~

Fixed
^^^^^

* Fixed penetration issue for negative border height in :class:`~isaaclab.terrains.terrain_generator.TerrainGeneratorCfg`.


0.40.9 (2025-05-20)
~~~~~~~~~~~~~~~~~~~

Changed
^^^^^^^

* Changed the implementation of :meth:`~isaaclab.utils.math.quat_box_minus`

Added
^^^^^

* Added :meth:`~isaaclab.utils.math.quat_box_plus`
* Added :meth:`~isaaclab.utils.math.rigid_body_twist_transform`


0.40.8 (2025-05-15)
~~~~~~~~~~~~~~~~~~~

Fixed
^^^^^

* Fixed :meth:`omni.isaac.lab.sensors.camera.camera.Camera.set_intrinsic_matrices` preventing setting of unused USD
  camera parameters.
* Fixed :meth:`omni.isaac.lab.sensors.camera.camera.Camera._update_intrinsic_matrices` preventing unused USD camera
  parameters from being used to calculate :attr:`omni.isaac.lab.sensors.camera.CameraData.intrinsic_matrices`
* Fixed :meth:`omni.isaac.lab.spawners.sensors.sensors_cfg.PinholeCameraCfg.from_intrinsic_matrix` preventing setting of
  unused USD camera parameters.


0.40.7 (2025-05-14)
~~~~~~~~~~~~~~~~~~~

* Added a new attribute :attr:`articulation_root_prim_path` to the :class:`~isaaclab.assets.ArticulationCfg` class
  to allow explicitly specifying the prim path of the articulation root.


0.40.6 (2025-05-14)
~~~~~~~~~~~~~~~~~~~

Changed
^^^^^^^

* Enabled external cameras in XR.


0.40.5 (2025-05-23)
~~~~~~~~~~~~~~~~~~~

Added
^^^^^

* Added feature for animation recording through baking physics operations into OVD files.


0.40.4 (2025-05-17)
~~~~~~~~~~~~~~~~~~~

Changed
^^^^^^^

* Changed livestreaming options to use ``LIVESTREAM=1`` for WebRTC over public networks and ``LIVESTREAM=2`` for WebRTC over private networks.


0.40.3 (2025-05-20)
~~~~~~~~~~~~~~~~~~~

Changed
^^^^^^^

* Made modifications to :func:`isaaclab.envs.mdp.image` to handle image normalization for normal maps.


0.40.2 (2025-05-14)
~~~~~~~~~~~~~~~~~~~

Changed
^^^^^^^

* Refactored remove_camera_configs to be a function that can be used in the record_demos and teleop scripts.


0.40.1 (2025-05-14)
~~~~~~~~~~~~~~~~~~~

Fixed
^^^^^

* Fixed spacemouse device add callback function to work with record_demos/teleop_se3_agent scripts.


0.40.0 (2025-05-03)
~~~~~~~~~~~~~~~~~~~

Added
^^^^^

* Added check in RecorderManager to ensure that the success indicator is only set if the termination manager is present.
* Added semantic tags in :func:`isaaclab.sim.spawners.from_files.spawn_ground_plane`.
  This allows for :attr:`semantic_segmentation_mapping` to be used when using the ground plane spawner.


0.39.0 (2025-04-01)
~~~~~~~~~~~~~~~~~~~

Added
^^^^^

* Added the :meth:`~isaaclab.env.mdp.observations.joint_effort`


0.38.0 (2025-04-01)
~~~~~~~~~~~~~~~~~~~

Added
^^^^^

* Added :meth:`~isaaclab.envs.mdp.observations.body_pose_w`
* Added :meth:`~isaaclab.envs.mdp.observations.body_projected_gravity_b`


0.37.5 (2025-05-12)
~~~~~~~~~~~~~~~~~~~

Added
^^^^^

* Added a new teleop configuration class :class:`~isaaclab.devices.DevicesCfg` to support multiple teleoperation
  devices declared in the environment configuration file.
* Implemented a factory function to create teleoperation devices based on the device configuration.


0.37.4 (2025-05-12)
~~~~~~~~~~~~~~~~~~~~

Changed
^^^^^^^

* Remove isaacsim.xr.openxr from openxr experience file.
* Use Performance AR profile for XR rendering.


0.37.3 (2025-05-08)
~~~~~~~~~~~~~~~~~~~~

Added
^^^^^

* Updated PINK task space action to record processed actions.
* Added new recorder term for recording post step processed actions.


0.37.2 (2025-05-06)
~~~~~~~~~~~~~~~~~~~~

Changed
^^^^^^^

* Migrated OpenXR device to use the new OpenXR handtracking API from omni.kit.xr.core.


0.37.1 (2025-05-05)
~~~~~~~~~~~~~~~~~~~~

Changed
^^^^^^^

* Removed xr rendering mode.


0.37.0 (2025-04-24)
~~~~~~~~~~~~~~~~~~~~

Changed
^^^^^^^

* Updated pytorch to latest 2.7.0 with cuda 12.8 for Blackwell support.
  Torch is now installed as part of the isaaclab.sh/bat scripts to ensure the correct version is installed.
* Removed :attr:`~isaaclab.sim.spawners.PhysicsMaterialCfg.improve_patch_friction` as it has been deprecated and removed from the simulation.
  The simulation will always behave as if this attribute is set to true.


0.36.23 (2025-04-24)
~~~~~~~~~~~~~~~~~~~~

Fixed
^^^^^

* Fixed ``return_latest_camera_pose`` option in :class:`~isaaclab.sensors.TiledCameraCfg` from not being used to the
  argument ``update_latest_camera_pose`` in :class:`~isaaclab.sensors.CameraCfg` with application in both
  :class:`~isaaclab.sensors.Camera` and :class:`~isaaclab.sensors.TiledCamera`.


0.36.22 (2025-04-23)
~~~~~~~~~~~~~~~~~~~~

Fixed
^^^^^^^

* Adds correct type check for ManagerTermBase class in event_manager.py.


0.36.21 (2025-04-15)
~~~~~~~~~~~~~~~~~~~~

Changed
^^^^^^^

* Removed direct call of qpsovlers library from pink_ik controller and changed solver from quadprog to osqp.


0.36.20 (2025-04-09)
~~~~~~~~~~~~~~~~~~~~

Changed
^^^^^^^

* Added call to set cuda device after each ``app.update()`` call in :class:`~isaaclab.sim.SimulationContext`.
  This is now required for multi-GPU workflows because some underlying logic in ``app.update()`` is modifying
  the cuda device, which results in NCCL errors on distributed setups.


0.36.19 (2025-04-01)
~~~~~~~~~~~~~~~~~~~~

Fixed
^^^^^

* Added check in RecorderManager to ensure that the success indicator is only set if the termination manager is present.


0.36.18 (2025-03-26)
~~~~~~~~~~~~~~~~~~~~

Added
^^^^^

* Added a dynamic text instruction widget that provides real-time feedback
  on the number of successful recordings during demonstration sessions.


0.36.17 (2025-03-26)
~~~~~~~~~~~~~~~~~~~~

Changed
^^^^^^^

* Added override in AppLauncher to apply patch for ``pxr.Gf.Matrix4d`` to work with Pinocchio 2.7.0.


0.36.16 (2025-03-25)
~~~~~~~~~~~~~~~~~~~~

Changed
^^^^^^^

* Modified rendering mode default behavior when the launcher arg :attr:`enable_cameras` is not set.


0.36.15 (2025-03-25)
~~~~~~~~~~~~~~~~~~~~

Added
^^^^^

* Added near plane distance configuration for XR device.


0.36.14 (2025-03-24)
~~~~~~~~~~~~~~~~~~~~

Changed
^^^^^^^

* Changed default render settings in :class:`~isaaclab.sim.SimulationCfg` to None, which means that
  the default settings will be used from the experience files and the double definition is removed.


0.36.13 (2025-03-24)
~~~~~~~~~~~~~~~~~~~~

Added
^^^^^

* Added headpose support to OpenXRDevice.


0.36.12 (2025-03-19)
~~~~~~~~~~~~~~~~~~~~

Added
^^^^^

* Added parameter to show warning if Pink IK solver fails to find a solution.


0.36.11 (2025-03-19)
~~~~~~~~~~~~~~~~~~~~

Fixed
^^^^^

* Fixed default behavior of :class:`~isaaclab.actuators.ImplicitActuator` if no :attr:`effort_limits_sim` or
  :attr:`effort_limit` is set.


0.36.10 (2025-03-17)
~~~~~~~~~~~~~~~~~~~~

Fixed
^^^^^

* App launcher to update the cli arguments if conditional defaults are used.


0.36.9 (2025-03-18)
~~~~~~~~~~~~~~~~~~~

Added
^^^^^^^

* Xr rendering mode, which is default when xr is used.


0.36.8 (2025-03-17)
~~~~~~~~~~~~~~~~~~~

Fixed
^^^^^

* Removed ``scalar_first`` from scipy function usage to support older versions of scipy.


0.36.7 (2025-03-14)
~~~~~~~~~~~~~~~~~~~

Fixed
^^^^^

* Changed the import structure to only import ``pinocchio`` when ``pink-ik`` or ``dex-retargeting`` is being used.
  This also solves for the problem that ``pink-ik`` and ``dex-retargeting`` are not supported in windows.
* Removed ``isaacsim.robot_motion.lula`` and ``isaacsim.robot_motion.motion_generation`` from the default loaded Isaac Sim extensions.
* Moved pink ik action config to a separate file.


0.36.6 (2025-03-13)
~~~~~~~~~~~~~~~~~~~

Fixed
^^^^^

* Worked around an issue where the render mode is set to ``"RayTracedLighting"`` instead of ``"RaytracedLighting"`` by
  some dependencies.


0.36.5 (2025-03-11)
~~~~~~~~~~~~~~~~~~~

Added
^^^^^^^

* Added 3 rendering mode presets: performance, balanced, and quality.
* Preset settings are stored in ``apps/rendering_modes``.
* Presets can be set with cli arg ``--rendering_mode`` or with :class:`RenderCfg`.
* Preset rendering settings can be overwritten with :class:`RenderCfg`.
* :class:`RenderCfg` supports all native RTX carb settings.

Changed
^^^^^^^
* :class:`RenderCfg` default settings are unset.


0.36.4 (2025-03-11)
~~~~~~~~~~~~~~~~~~~

Changed
^^^^^^^

* Updated the OpenXR kit file ``isaaclab.python.xr.openxr.kit`` to inherit from ``isaaclab.python.kit`` instead of
  ``isaaclab.python.rendering.kit`` which is not appropriate.


0.36.3 (2025-03-10)
~~~~~~~~~~~~~~~~~~~~

Changed
^^^^^^^

* Added the PinkIKController controller class that interfaces Isaac Lab with the Pink differential inverse kinematics solver
  to allow control of multiple links in a robot using a single solver.


0.36.2 (2025-03-07)
~~~~~~~~~~~~~~~~~~~~

Changed
^^^^^^^

* Allowed users to exit on 1 Ctrl+C instead of consecutive 2 key strokes.
* Allowed physics reset during simulation through :meth:`reset` in :class:`~isaaclab.sim.SimulationContext`.


0.36.1 (2025-03-10)
~~~~~~~~~~~~~~~~~~~

Added
^^^^^

* Added :attr:`semantic_segmentation_mapping` for camera configs to allow specifying colors for semantics.


0.36.0 (2025-03-07)
~~~~~~~~~~~~~~~~~~~

Removed
^^^^^^^

* Removed the storage of tri-meshes and warp meshes inside the :class:`~isaaclab.terrains.TerrainImporter` class.
  Initially these meshes were added for ray-casting purposes. However, since the ray-caster reads the terrains
  directly from the USD files, these meshes are no longer needed.
* Deprecated the :attr:`warp_meshes` and :attr:`meshes` attributes from the
  :class:`~isaaclab.terrains.TerrainImporter` class. These attributes now return an empty dictionary
  with a deprecation warning.

Changed
^^^^^^^

* Changed the prim path of the "plane" terrain inside the :class:`~isaaclab.terrains.TerrainImporter` class.
  Earlier, the terrain was imported directly as the importer's prim path. Now, the terrain is imported as
  ``{importer_prim_path}/{name}``, where ``name`` is the name of the terrain.


0.35.0 (2025-03-07)
~~~~~~~~~~~~~~~~~~~

* Improved documentation of various attributes in the :class:`~isaaclab.assets.ArticulationData` class to make
  it clearer which values represent the simulation and internal class values. In the new convention,
  the ``default_xxx`` attributes are whatever the user configured from their configuration of the articulation
  class, while the ``xxx`` attributes are the values from the simulation.
* Updated the soft joint position limits inside the :meth:`~isaaclab.assets.Articulation.write_joint_pos_limits_to_sim`
  method to use the new limits passed to the function.
* Added setting of :attr:`~isaaclab.assets.ArticulationData.default_joint_armature` and
  :attr:`~isaaclab.assets.ArticulationData.default_joint_friction` attributes in the
  :class:`~isaaclab.assets.Articulation` class based on user configuration.

Changed
^^^^^^^

* Removed unnecessary buffer creation operations inside the :class:`~isaaclab.assets.Articulation` class.
  Earlier, the class initialized a variety of buffer data with zeros and in the next function assigned
  them the value from PhysX. This made the code bulkier and more complex for no reason.
* Renamed parameters for a consistent nomenclature. These changes are backwards compatible with previous releases
  with a deprecation warning for the old names.

  * ``joint_velocity_limits`` → ``joint_vel_limits`` (to match attribute ``joint_vel`` and ``joint_vel_limits``)
  * ``joint_limits`` → ``joint_pos_limits`` (to match attribute ``joint_pos`` and ``soft_joint_pos_limits``)
  * ``default_joint_limits`` → ``default_joint_pos_limits``
  * ``write_joint_limits_to_sim`` → ``write_joint_position_limit_to_sim``
  * ``joint_friction`` → ``joint_friction_coeff``
  * ``default_joint_friction`` → ``default_joint_friction_coeff``
  * ``write_joint_friction_to_sim`` → ``write_joint_friction_coefficient_to_sim``
  * ``fixed_tendon_limit`` → ``fixed_tendon_pos_limits``
  * ``default_fixed_tendon_limit`` → ``default_fixed_tendon_pos_limits``
  * ``set_fixed_tendon_limit`` → ``set_fixed_tendon_position_limit``


0.34.13 (2025-03-06)
~~~~~~~~~~~~~~~~~~~~

Added
^^^^^

* Added a new event mode called "prestartup", which gets called right after the scene design is complete
  and before the simulation is played.
* Added a callback to resolve the scene entity configurations separately once the simulation plays,
  since the scene entities cannot be resolved before the simulation starts playing
  (as we currently rely on PhysX to provide us with the joint/body ordering)


0.34.12 (2025-03-06)
~~~~~~~~~~~~~~~~~~~~

Added
^^^^^

* Updated the mimic API :meth:`target_eef_pose_to_action` in :class:`isaaclab.envs.ManagerBasedRLMimicEnv` to take a dictionary of
  eef noise values instead of a single noise value.
* Added support for optional subtask constraints based on DexMimicGen to the mimic configuration class :class:`isaaclab.envs.MimicEnvCfg`.
* Enabled data compression in HDF5 dataset file handler :class:`isaaclab.utils.datasets.hdf5_dataset_file_handler.HDF5DatasetFileHandler`.


0.34.11 (2025-03-04)
~~~~~~~~~~~~~~~~~~~~

Fixed
^^^^^

* Fixed issue in :class:`~isaaclab.sensors.TiledCamera` and :class:`~isaaclab.sensors.Camera` where segmentation outputs only display the first tile
  when scene instancing is enabled. A workaround is added for now to disable instancing when segmentation
  outputs are requested.


0.34.10 (2025-03-04)
~~~~~~~~~~~~~~~~~~~~

Fixed
^^^^^

* Fixed the issue of misalignment in the motion vectors from the :class:`TiledCamera`
  with other modalities such as RGBA and depth.


0.34.9 (2025-03-04)
~~~~~~~~~~~~~~~~~~~

Added
^^^^^

* Added methods inside the :class:`omni.isaac.lab.assets.Articulation` class to set the joint
  position and velocity for the articulation. Previously, the joint position and velocity could
  only be set using the :meth:`omni.isaac.lab.assets.Articulation.write_joint_state_to_sim` method,
  which didn't allow setting the joint position and velocity separately.


0.34.8 (2025-03-02)
~~~~~~~~~~~~~~~~~~~

Fixed
^^^^^

* Fixed the propagation of the :attr:`activate_contact_sensors` attribute to the
  :class:`~isaaclab.sim.spawners.wrappers.wrappers_cfg.MultiAssetSpawnerCfg` class. Previously, this value
  was always set to False, which led to incorrect contact sensor settings for the spawned assets.


0.34.7 (2025-03-02)
~~~~~~~~~~~~~~~~~~~

Changed
^^^^^^^

* Enabled the physics flag for disabling contact processing in the :class:`~isaaclab.sim.SimulationContact`
  class. This means that by default, no contact reporting is done by the physics engine, which should provide
  a performance boost in simulations with no contact processing requirements.
* Disabled the physics flag for disabling contact processing in the :class:`~isaaclab.sensors.ContactSensor`
  class when the sensor is created to allow contact reporting for the sensor.

Removed
^^^^^^^

* Removed the attribute ``disable_contact_processing`` from :class:`~isaaclab.sim.SimulationContact`.


0.34.6 (2025-03-01)
~~~~~~~~~~~~~~~~~~~

Added
^^^^^

* Added a new attribute :attr:`is_implicit_model` to the :class:`isaaclab.actuators.ActuatorBase` class to
  indicate if the actuator model is implicit or explicit. This helps checking that the correct model type
  is being used when initializing the actuator models.

Fixed
^^^^^

* Added copy of configurations to :class:`~isaaclab.assets.AssetBase` and :class:`~isaaclab.sensors.SensorBase`
  to prevent modifications of the configurations from leaking outside of the classes.
* Fixed the case where setting velocity/effort limits for the simulation in the
  :class:`~isaaclab.actuators.ActuatorBaseCfg` class was not being used to update the actuator-specific
  velocity/effort limits.

Changed
^^^^^^^

* Moved warnings and checks for implicit actuator models to the :class:`~isaaclab.actuators.ImplicitActuator` class.
* Reverted to IsaacLab v1.3 behavior where :attr:`isaaclab.actuators.ImplicitActuatorCfg.velocity_limit`
  attribute was not used for setting the velocity limits in the simulation. This makes it possible to deploy
  policies from previous release without any changes. If users want to set the velocity limits for the simulation,
  they should use the :attr:`isaaclab.actuators.ImplicitActuatorCfg.velocity_limit_sim` attribute instead.


0.34.5 (2025-02-28)
~~~~~~~~~~~~~~~~~~~

Added
^^^^^

* Added IP address support for WebRTC livestream to allow specifying IP address to stream across networks.
  This feature requires an updated livestream extension, which is current only available in the pre-built Isaac Lab 2.0.1 docker image.
  Support for other Isaac Sim builds will become available in Isaac Sim 5.0.


0.34.4 (2025-02-27)
~~~~~~~~~~~~~~~~~~~~

Added
^^^^^

* Refactored retargeting code from Se3Handtracking class into separate modules for better modularity
* Added scaffolding for developing additional retargeters (e.g. dex)


0.34.3 (2025-02-26)
~~~~~~~~~~~~~~~~~~~

Added
^^^^^

* Enablec specifying the placement of the simulation when viewed in an XR device. This is achieved by
  adding an ``XrCfg`` environment configuration with ``anchor_pos`` and ``anchor_rot`` parameters.


0.34.2 (2025-02-21)
~~~~~~~~~~~~~~~~~~~

Fixed
^^^^^

* Fixed setting of root velocities inside the event term :meth:`reset_root_state_from_terrain`. Earlier, the indexing
  based on the environment IDs was missing.


0.34.1 (2025-02-17)
~~~~~~~~~~~~~~~~~~~

Fixed
^^^^^

* Ensured that the loaded torch JIT models inside actuator networks are correctly set to eval mode
  to prevent any unexpected behavior during inference.


0.34.0 (2025-02-14)
~~~~~~~~~~~~~~~~~~~

Fixed
^^^^^

* Added attributes :attr:`velocity_limits_sim` and :attr:`effort_limits_sim` to the
  :class:`isaaclab.actuators.ActuatorBaseCfg` class to separate solver limits from actuator limits.


0.33.17 (2025-02-13)
~~~~~~~~~~~~~~~~~~~~

Fixed
^^^^^

* Fixed Imu sensor based observations at first step by updating scene during initialization for
  :class:`~isaaclab.envs.ManagerBasedEnv`, :class:`~isaaclab.envs.DirectRLEnv`, and :class:`~isaaclab.envs.DirectMARLEnv`


0.33.16 (2025-02-09)
~~~~~~~~~~~~~~~~~~~~

Fixed
^^^^^

* Removes old deprecation warning from :attr:`isaaclab.assets.RigidObectData.body_state_w`


0.33.15 (2025-02-09)
~~~~~~~~~~~~~~~~~~~~

Fixed
^^^^^

* Fixed not updating the ``drift`` when calling :func:`~isaaclab.sensors.RayCaster.reset`


0.33.14 (2025-02-01)
~~~~~~~~~~~~~~~~~~~~

Fixed
^^^^^

* Fixed not updating the timestamp of ``body_link_state_w`` and ``body_com_state_w`` when ``write_root_pose_to_sim`` and ``write_joint_state_to_sim`` in the ``Articulation`` class are called.


0.33.13 (2025-01-30)
~~~~~~~~~~~~~~~~~~~~

* Fixed resampling of interval time left for the next event in the :class:`~isaaclab.managers.EventManager`
  class. Earlier, the time left for interval-based events was not being resampled on episodic resets. This led
  to the event being triggered at the wrong time after the reset.


0.33.12 (2025-01-28)
~~~~~~~~~~~~~~~~~~~~

Fixed
^^^^^

* Fixed missing import in ``line_plot.py``


0.33.11 (2025-01-25)
~~~~~~~~~~~~~~~~~~~~

Added
^^^^^

* Added :attr:`isaaclab.scene.InteractiveSceneCfg.filter_collisions` to allow specifying whether collision masking across environments is desired.

Changed
^^^^^^^

* Automatic collision filtering now happens as part of the replicate_physics call. When replicate_physics is not enabled, we call the previous
  ``filter_collisions`` API to mask collisions between environments.


0.33.10 (2025-01-22)
~~~~~~~~~~~~~~~~~~~~

Changed
^^^^^^^

* In :meth:`isaaclab.assets.Articulation.write_joint_limits_to_sim`, we previously added a check for if default joint positions exceed the
  new limits being set. When this is True, we log a warning message to indicate that the default joint positions will be clipped to be within
  the range of the new limits. However, the warning message can become overly verbose in a randomization setting where this API is called on
  every environment reset. We now default to only writing the message to info level logging if called within randomization, and expose a
  parameter that can be used to choose the logging level desired.


0.33.9 (2025-01-22)
~~~~~~~~~~~~~~~~~~~

Fixed
^^^^^

* Fixed typo in /physics/autoPopupSimulationOutputWindow setting in :class:`~isaaclab.sim.SimulationContext`


0.33.8 (2025-01-17)
~~~~~~~~~~~~~~~~~~~

Fixed
^^^^^

* Removed deprecation of :attr:`isaaclab.assets.ArticulationData.root_state_w` and
  :attr:`isaaclab.assets.ArticulationData.body_state_w` derived properties.
* Removed deprecation of :meth:`isaaclab.assets.Articulation.write_root_state_to_sim`.
* Replaced calls to :attr:`isaaclab.assets.ArticulationData.root_com_state_w` and
  :attr:`isaaclab.assets.ArticulationData.root_link_state_w` with corresponding calls to
  :attr:`isaaclab.assets.ArticulationData.root_state_w`.
* Replaced calls to :attr:`isaaclab.assets.ArticulationData.body_com_state_w` and
  :attr:`isaaclab.assets.ArticulationData.body_link_state_w` properties with corresponding calls to
  :attr:`isaaclab.assets.ArticulationData.body_state_w` properties.
* Removed deprecation of :attr:`isaaclab.assets.RigidObjectData.root_state_w` derived properties.
* Removed deprecation of :meth:`isaaclab.assets.RigidObject.write_root_state_to_sim`.
* Replaced calls to :attr:`isaaclab.assets.RigidObjectData.root_com_state_w` and
  :attr:`isaaclab.assets.RigidObjectData.root_link_state_w` properties with corresponding calls to
  :attr:`isaaclab.assets.RigidObjectData.root_state_w` properties.
* Removed deprecation of :attr:`isaaclab.assets.RigidObjectCollectionData.root_state_w` derived properties.
* Removed deprecation of :meth:`isaaclab.assets.RigidObjectCollection.write_root_state_to_sim`.
* Replaced calls to :attr:`isaaclab.assets.RigidObjectCollectionData.root_com_state_w` and
  :attr:`isaaclab.assets.RigidObjectData.root_link_state_w` properties with corresponding calls to
  :attr:`isaaclab.assets.RigidObjectData.root_state_w` properties.
* Fixed indexing issue in ``write_root_link_velocity_to_sim`` in :class:`isaaclab.assets.RigidObject`
* Fixed index broadcasting in ``write_object_link_velocity_to_sim`` and ``write_object_com_pose_to_sim`` in
  the :class:`isaaclab.assets.RigidObjectCollection` class.


0.33.7 (2025-01-14)
~~~~~~~~~~~~~~~~~~~

Fixed
^^^^^

* Fixed the respawn of only wrong object samples in :func:`repeated_objects_terrain` of :mod:`isaaclab.terrains.trimesh` module.
  Previously, the function was respawning all objects in the scene instead of only the wrong object samples, which in worst case
  could lead to infinite respawn loop.


0.33.6 (2025-01-16)
~~~~~~~~~~~~~~~~~~~

Changed
^^^^^^^

* Added initial unit tests for multiple tiled cameras, including tests for initialization, groundtruth annotators, different poses, and different resolutions.


0.33.5 (2025-01-13)
~~~~~~~~~~~~~~~~~~~

Changed
^^^^^^^

* Moved the definition of ``/persistent/isaac/asset_root/*`` settings from :class:`AppLauncher` to the app files.
  This is needed to prevent errors where ``isaaclab_assets`` was loaded prior to the carbonite setting being set.


0.33.4 (2025-01-10)
~~~~~~~~~~~~~~~~~~~

Changed
^^^^^^^

* Added an optional parameter in the :meth:`record_pre_reset` method in
  :class:`~isaaclab.managers.RecorderManager` to override the export config upon invoking.


0.33.3 (2025-01-08)
~~~~~~~~~~~~~~~~~~~

Fixed
^^^^^

* Fixed docstring in articulation data :class:`isaaclab.assets.ArticulationData`.
  In body properties sections, the second dimension should be num_bodies but was documented as 1.


0.33.2 (2025-01-02)
~~~~~~~~~~~~~~~~~~~

Added
^^^^^

* Added body tracking as an origin type to :class:`isaaclab.envs.ViewerCfg` and :class:`isaaclab.envs.ui.ViewportCameraController`.


0.33.1 (2024-12-26)
~~~~~~~~~~~~~~~~~~~

Changed
^^^^^^^

* Added kinematics initialization call for populating kinematic prim transforms to fabric for rendering.
* Added ``enable_env_ids`` flag for cloning and replication to replace collision filtering.


0.33.0 (2024-12-22)
~~~~~~~~~~~~~~~~~~~

Fixed
^^^^^

* Fixed populating default_joint_stiffness and default_joint_damping values for ImplicitActuator instances in :class:`isaaclab.assets.Articulation`


0.32.2 (2024-12-17)
~~~~~~~~~~~~~~~~~~~

Added
^^^^^

* Added null-space (position) control option to :class:`isaaclab.controllers.OperationalSpaceController`.
* Added test cases that uses null-space control for :class:`isaaclab.controllers.OperationalSpaceController`.
* Added information regarding null-space control to the tutorial script and documentation of
  :class:`isaaclab.controllers.OperationalSpaceController`.
* Added arguments to set specific null-space joint position targets within
  :class:`isaaclab.envs.mdp.actions.OperationalSpaceControllerAction` class.


0.32.1 (2024-12-17)
~~~~~~~~~~~~~~~~~~~

Changed
^^^^^^^

* Added a default and generic implementation of the :meth:`get_object_poses` function
  in the :class:`ManagerBasedRLMimicEnv` class.
* Added a ``EXPORT_NONE`` mode in the :class:`DatasetExportMode` class and updated
  :class:`~isaaclab.managers.RecorderManager` to enable recording without exporting
  the data to a file.


0.32.0 (2024-12-16)
~~~~~~~~~~~~~~~~~~~

Changed
^^^^^^^

* Previously, physx returns the rigid bodies and articulations velocities in the com of bodies rather than the
  link frame, while poses are in link frames. We now explicitly provide :attr:`body_link_state` and
  :attr:`body_com_state` APIs replacing the previous :attr:`body_state` API. Previous APIs are now marked as
  deprecated. Please update any code using the previous pose and velocity APIs to use the new
  ``*_link_*`` or ``*_com_*`` APIs in :attr:`isaaclab.assets.RigidBody`,
  :attr:`isaaclab.assets.RigidBodyCollection`, and :attr:`isaaclab.assets.Articulation`.


0.31.0 (2024-12-16)
~~~~~~~~~~~~~~~~~~~

Added
^^^^^

* Added :class:`ManagerBasedRLMimicEnv` and config classes for mimic data generation workflow for imitation learning.


0.30.3 (2024-12-16)
~~~~~~~~~~~~~~~~~~~

Fixed
^^^^^

* Fixed ordering of logging and resamping in the command manager, where we were logging the metrics
  after resampling the commands. This leads to incorrect logging of metrics when inside the resample call,
  the metrics tensors get reset.


0.30.2 (2024-12-16)
~~~~~~~~~~~~~~~~~~~

Fixed
^^^^^

* Fixed errors within the calculations of :class:`isaaclab.controllers.OperationalSpaceController`.

Added
^^^^^

* Added :class:`isaaclab.controllers.OperationalSpaceController` to API documentation.
* Added test cases for :class:`isaaclab.controllers.OperationalSpaceController`.
* Added a tutorial for :class:`isaaclab.controllers.OperationalSpaceController`.
* Added the implementation of :class:`isaaclab.envs.mdp.actions.OperationalSpaceControllerAction` class.


0.30.1 (2024-12-15)
~~~~~~~~~~~~~~~~~~~

Changed
^^^^^^^

* Added call to update articulation kinematics after reset to ensure states are updated for non-rendering sensors.
  Previously, some changes in reset such as modifying joint states would not be reflected in the rigid body
  states immediately after reset.


0.30.0 (2024-12-15)
~~~~~~~~~~~~~~~~~~~

Added
^^^^^

* Added UI interface to the Managers in the ManagerBasedEnv and MangerBasedRLEnv classes.
* Added UI widgets for :class:`LiveLinePlot` and :class:`ImagePlot`.
* Added ``ManagerLiveVisualizer/Cfg``: Given a ManagerBase (i.e. action_manager, observation_manager, etc) and a
  config file this class creates the the interface between managers and the UI.
* Added :class:`EnvLiveVisualizer`: A 'manager' of ManagerLiveVisualizer. This is added to the ManagerBasedEnv
  but is only called during the initialization of the managers in load_managers
* Added ``get_active_iterable_terms`` implementation methods to ActionManager, ObservationManager, CommandsManager,
  CurriculumManager, RewardManager, and TerminationManager. This method exports the active term data and labels
  for each manager and is called by ManagerLiveVisualizer.
* Additions to :class:`BaseEnvWindow` and :class:`RLEnvWindow` to register ManagerLiveVisualizer UI interfaces
  for the chosen managers.


0.29.0 (2024-12-15)
~~~~~~~~~~~~~~~~~~~

Added
^^^^^

* Added observation history computation to :class:`isaaclab.manager.observation_manager.ObservationManager`.
* Added ``history_length`` and ``flatten_history_dim`` configuration parameters to :class:`isaaclab.manager.manager_term_cfg.ObservationTermCfg`
* Added ``history_length`` and ``flatten_history_dim`` configuration parameters to :class:`isaaclab.manager.manager_term_cfg.ObservationGroupCfg`
* Added full buffer property to :class:`isaaclab.utils.buffers.circular_buffer.CircularBuffer`


0.28.4 (2024-12-15)
~~~~~~~~~~~~~~~~~~~

Added
^^^^^

* Added action clip to all :class:`isaaclab.envs.mdp.actions`.


0.28.3 (2024-12-14)
~~~~~~~~~~~~~~~~~~~

Changed
^^^^^^^

* Added check for error below threshold in state machines to ensure the state has been reached.


0.28.2 (2024-12-13)
~~~~~~~~~~~~~~~~~~~

Fixed
^^^^^

* Fixed the shape of ``quat_w`` in the ``apply_actions`` method of :attr:`~isaaclab.env.mdp.NonHolonomicAction`
  (previously (N,B,4), now (N,4) since the number of root bodies B is required to be 1). Previously ``apply_actions``
  errored because ``euler_xyz_from_quat`` requires inputs of shape (N,4).


0.28.1 (2024-12-13)
~~~~~~~~~~~~~~~~~~~

Fixed
^^^^^

* Fixed the internal buffers for ``set_external_force_and_torque`` where the buffer values would be stale if zero
  values are sent to the APIs.


0.28.0 (2024-12-12)
~~~~~~~~~~~~~~~~~~~

Changed
^^^^^^^

* Adapted the :class:`~isaaclab.sim.converters.UrdfConverter` to use the latest URDF converter API from Isaac Sim 4.5.
  The physics articulation root can now be set separately, and the joint drive gains can be set on a per joint basis.


0.27.33 (2024-12-11)
~~~~~~~~~~~~~~~~~~~~

Added
^^^^^

* Introduced an optional ``sensor_cfg`` parameter to the :meth:`~isaaclab.envs.mdp.rewards.base_height_l2` function,
  enabling the use of :class:`~isaaclab.sensors.RayCaster` for height adjustments. For flat terrains, the function
  retains its previous behavior.
* Improved documentation to clarify the usage of the :meth:`~isaaclab.envs.mdp.rewards.base_height_l2` function in
  both flat and rough terrain settings.


0.27.32 (2024-12-11)
~~~~~~~~~~~~~~~~~~~~

Fixed
^^^^^

* Modified :class:`isaaclab.envs.mdp.actions.DifferentialInverseKinematicsAction` class to use the geometric
  Jacobian computed w.r.t. to the root frame of the robot. This helps ensure that root pose does not affect the tracking.


0.27.31 (2024-12-09)
~~~~~~~~~~~~~~~~~~~~

Changed
^^^^^^^

* Introduced configuration options in :class:`Se3HandTracking` to:

  - Zero out rotation around the x/y axes
  - Apply smoothing and thresholding to position and rotation deltas for reduced jitter
  - Use wrist-based rotation reference as an alternative to fingertip-based rotation

* Switched the default position reference in :class:`Se3HandTracking` to the wrist joint pose, providing more stable
  relative-based positioning.


0.27.30 (2024-12-09)
~~~~~~~~~~~~~~~~~~~~

Fixed
^^^^^

* Fixed the initial state recorder term in :class:`isaaclab.envs.mdp.recorders.InitialStateRecorder` to
  return only the states of the specified environment IDs.


0.27.29 (2024-12-06)
~~~~~~~~~~~~~~~~~~~~

Fixed
^^^^^

* Fixed the enforcement of :attr:`~isaaclab.actuators.ActuatorBaseCfg.velocity_limits` at the
  :attr:`~isaaclab.assets.Articulation.root_physx_view` level.


0.27.28 (2024-12-06)
~~~~~~~~~~~~~~~~~~~~

Changed
^^^^^^^

* If a USD that contains an articulation root is loaded using a
  :attr:`isaaclab.assets.RigidBody` we now fail unless the articulation root is explicitly
  disabled. Using an articulation root for rigid bodies is not needed and decreases overall performance.


0.27.27 (2024-12-06)
~~~~~~~~~~~~~~~~~~~~

Fixed
^^^^^

* Corrected the projection types of fisheye camera in :class:`isaaclab.sim.spawners.sensors.sensors_cfg.FisheyeCameraCfg`.
  Earlier, the projection names used snakecase instead of camelcase.


0.27.26 (2024-12-06)
~~~~~~~~~~~~~~~~~~~~

Added
^^^^^

* Added option to define the clipping behavior for depth images generated by
  :class:`~isaaclab.sensors.RayCasterCamera`, :class:`~isaaclab.sensors.Camera`, and :class:`~isaaclab.sensors.TiledCamera`

Changed
^^^^^^^

* Unified the clipping behavior for the depth images of all camera implementations. Per default, all values exceeding
  the range are clipped to zero for both ``distance_to_image_plane`` and ``distance_to_camera`` depth images. Prev.
  :class:`~isaaclab.sensors.RayCasterCamera` clipped the values to the maximum value of the depth image,
  :class:`~isaaclab.sensors.Camera` did not clip them and had a different behavior for both types.


0.27.25 (2024-12-05)
~~~~~~~~~~~~~~~~~~~~

Fixed
^^^^^

* Fixed the condition in ``isaaclab.sh`` that checks whether ``pre-commit`` is installed before attempting installation.


0.27.24 (2024-12-05)
~~~~~~~~~~~~~~~~~~~~

Fixed
^^^^^

* Removed workaround in :class:`isaaclab.sensors.TiledCamera` and :class:`isaaclab.sensors.Camera`
  that was previously required to prevent frame offsets in renders. The denoiser setting is no longer
  automatically modified based on the resolution of the cameras.


0.27.23 (2024-12-04)
~~~~~~~~~~~~~~~~~~~~

Fixed
^^^^^

* Added the attributes :attr:`~isaaclab.envs.DirectRLEnvCfg.wait_for_textures` and
  :attr:`~isaaclab.envs.ManagerBasedEnvCfg.wait_for_textures` to enable assets loading check
  during :class:`~isaaclab.DirectRLEnv` and :class:`~isaaclab.ManagerBasedEnv` reset method when
  rtx sensors are added to the scene.


0.27.22 (2024-12-04)
~~~~~~~~~~~~~~~~~~~~

Fixed
^^^^^

* Fixed the order of the incoming parameters in :class:`isaaclab.envs.DirectMARLEnv` to correctly use
  ``NoiseModel`` in marl-envs.


0.27.21 (2024-12-04)
~~~~~~~~~~~~~~~~~~~~

Added
^^^^^

* Added :class:`~isaaclab.managers.RecorderManager` and its utility classes to record data from the simulation.
* Added :class:`~isaaclab.utils.datasets.EpisodeData` to store data for an episode.
* Added :class:`~isaaclab.utils.datasets.DatasetFileHandlerBase` as a base class for handling dataset files.
* Added :class:`~isaaclab.utils.datasets.HDF5DatasetFileHandler` as a dataset file handler implementation to
  export and load episodes from HDF5 files.
* Added ``record_demos.py`` script to record human-teleoperated demos for a specified task and export to an HDF5 file.
* Added ``replay_demos.py`` script to replay demos loaded from an HDF5 file.


0.27.20 (2024-12-02)
~~~~~~~~~~~~~~~~~~~~

Changed
^^^^^^^

* Changed :class:`isaaclab.envs.DirectMARLEnv` to inherit from ``Gymnasium.Env`` due to requirement from Gymnasium
  v1.0.0 requiring all environments to be a subclass of ``Gymnasium.Env`` when using the ``make`` interface.


0.27.19 (2024-12-02)
~~~~~~~~~~~~~~~~~~~~

Added
^^^^^

* Added ``isaaclab.utils.pretrained_checkpoints`` containing constants and utility functions used to manipulate
  paths and load checkpoints from Nucleus.


0.27.18 (2024-11-28)
~~~~~~~~~~~~~~~~~~~~

Changed
^^^^^^^

* Renamed Isaac Sim imports to follow Isaac Sim 4.5 naming conventions.


0.27.17 (2024-11-20)
~~~~~~~~~~~~~~~~~~~~

Added
^^^^^

* Added ``create_new_stage`` setting in :class:`~isaaclab.app.AppLauncher` to avoid creating a default new
  stage on startup in Isaac Sim. This helps reduce the startup time when launching Isaac Lab.


0.27.16 (2024-11-15)
~~~~~~~~~~~~~~~~~~~~

Added
^^^^^

* Added the class :class:`~isaaclab.devices.Se3HandTracking` which enables XR teleop for manipulators.


0.27.15 (2024-11-09)
~~~~~~~~~~~~~~~~~~~~

Fixed
^^^^^

* Fixed indexing in :meth:`isaaclab.assets.Articulation.write_joint_limits_to_sim` to correctly process
  non-None ``env_ids`` and ``joint_ids``.


0.27.14 (2024-10-23)
~~~~~~~~~~~~~~~~~~~~

Added
^^^^^

* Added the class :class:`~isaaclab.assets.RigidObjectCollection` which allows to spawn
  multiple objects in each environment and access/modify the quantities with a unified (env_ids, object_ids) API.


0.27.13 (2024-10-30)
~~~~~~~~~~~~~~~~~~~~

Added
^^^^^

* Added the attributes :attr:`~isaaclab.sim.converters.MeshConverterCfg.translation`, :attr:`~isaaclab.sim.converters.MeshConverterCfg.rotation`,
  :attr:`~isaaclab.sim.converters.MeshConverterCfg.scale` to translate, rotate, and scale meshes
  when importing them with :class:`~isaaclab.sim.converters.MeshConverter`.


0.27.12 (2024-11-04)
~~~~~~~~~~~~~~~~~~~~

Removed
^^^^^^^

* Removed TensorDict usage in favor of Python dictionary in sensors


0.27.11 (2024-10-31)
~~~~~~~~~~~~~~~~~~~~

Added
^^^^^

* Added support to define tuple of floats to scale observation terms by expanding the
  :attr:`isaaclab.managers.manager_term_cfg.ObservationManagerCfg.scale` attribute.


0.27.10 (2024-11-01)
~~~~~~~~~~~~~~~~~~~~

Changed
^^^^^^^

* Cached the PhysX view's joint paths before looping over them when processing fixed joint tendons
  inside the :class:`Articulation` class. This helps improve the processing time for the tendons.


0.27.9 (2024-11-01)
~~~~~~~~~~~~~~~~~~~

Added
^^^^^

* Added the :class:`isaaclab.utils.types.ArticulationActions` class to store the joint actions
  for an articulation. Earlier, the class from Isaac Sim was being used. However, it used a different
  type for the joint actions which was not compatible with the Isaac Lab framework.


0.27.8 (2024-11-01)
~~~~~~~~~~~~~~~~~~~

Fixed
^^^^^

* Added sanity check if the term is a valid type inside the command manager.
* Corrected the iteration over ``group_cfg_items`` inside the observation manager.


0.27.7 (2024-10-28)
~~~~~~~~~~~~~~~~~~~

Added
^^^^^

* Added frozen encoder feature extraction observation space with ResNet and Theia


0.27.6 (2024-10-25)
~~~~~~~~~~~~~~~~~~~

Fixed
^^^^^

* Fixed usage of ``meshes`` property in :class:`isaaclab.sensors.RayCasterCamera` to use ``self.meshes``
  instead of the undefined ``RayCaster.meshes``.
* Fixed issue in :class:`isaaclab.envs.ui.BaseEnvWindow` where undefined configs were being accessed when
  creating debug visualization elements in UI.


0.27.5 (2024-10-25)
~~~~~~~~~~~~~~~~~~~

Added
^^^^^

* Added utilities for serializing/deserializing Gymnasium spaces.


0.27.4 (2024-10-18)
~~~~~~~~~~~~~~~~~~~

Fixed
^^^^^

* Updated installation path instructions for Windows in the Isaac Lab documentation to remove redundancy in the
  use of %USERPROFILE% for path definitions.


0.27.3 (2024-10-22)
~~~~~~~~~~~~~~~~~~~

Fixed
^^^^^

* Fixed the issue with using list or tuples of ``configclass`` within a ``configclass``. Earlier, the list of
  configclass objects were not converted to dictionary properly when ``to_dict`` function was called.


0.27.2 (2024-10-21)
~~~~~~~~~~~~~~~~~~~

Added
^^^^^

* Added ``--kit_args`` to :class:`~isaaclab.app.AppLauncher` to allow passing command line arguments directly to
  Omniverse Kit SDK.


0.27.1 (2024-10-20)
~~~~~~~~~~~~~~~~~~~

Added
^^^^^

* Added :class:`~isaaclab.sim.RenderCfg` and the attribute :attr:`~isaaclab.sim.SimulationCfg.render` for
  specifying render related settings.


0.27.0 (2024-10-14)
~~~~~~~~~~~~~~~~~~~

Added
^^^^^

* Added a method to :class:`~isaaclab.utils.configclass` to check for attributes with values of
  type ``MISSING``. This is useful when the user wants to check if a certain attribute has been set or not.
* Added the configuration validation check inside the constructor of all the core classes
  (such as sensor base, asset base, scene and environment base classes).
* Added support for environments without commands by leaving the attribute
  :attr:`isaaclab.envs.ManagerBasedRLEnvCfg.commands` as None. Before, this had to be done using
  the class :class:`isaaclab.command_generators.NullCommandGenerator`.
* Moved the ``meshes`` attribute in the :class:`isaaclab.sensors.RayCaster` class from class variable to instance variable.
  This prevents the meshes to overwrite each other.


0.26.0 (2024-10-16)
~~~~~~~~~~~~~~~~~~~

Added
^^^^^

* Added Imu sensor implementation that directly accesses the physx view :class:`isaaclab.sensors.Imu`. The
  sensor comes with a configuration class :class:`isaaclab.sensors.ImuCfg` and data class
  :class:`isaaclab.sensors.ImuData`.
* Moved and renamed :meth:`isaaclab.sensors.camera.utils.convert_orientation_convention` to
  :meth:`isaaclab.utils.math.convert_camera_frame_orientation_convention`
* Moved :meth:`isaaclab.sensors.camera.utils.create_rotation_matrix_from_view` to
  :meth:`isaaclab.utils.math.create_rotation_matrix_from_view`


0.25.2 (2024-10-16)
~~~~~~~~~~~~~~~~~~~

Added
^^^^^

* Added support for different Gymnasium spaces (``Box``, ``Discrete``, ``MultiDiscrete``, ``Tuple`` and ``Dict``)
  to define observation, action and state spaces in the direct workflow.
* Added :meth:`sample_space` to environment utils to sample supported spaces where data containers are torch tensors.

Changed
^^^^^^^

* Mark the :attr:`num_observations`, :attr:`num_actions` and :attr:`num_states` in :class:`DirectRLEnvCfg` as deprecated
  in favor of :attr:`observation_space`, :attr:`action_space` and :attr:`state_space` respectively.
* Mark the :attr:`num_observations`, :attr:`num_actions` and :attr:`num_states` in :class:`DirectMARLEnvCfg` as deprecated
  in favor of :attr:`observation_spaces`, :attr:`action_spaces` and :attr:`state_space` respectively.


0.25.1 (2024-10-10)
~~~~~~~~~~~~~~~~~~~

Fixed
^^^^^

* Fixed potential issue where default joint positions can fall outside of the limits being set with Articulation's
  ``write_joint_limits_to_sim`` API.


0.25.0 (2024-10-06)
~~~~~~~~~~~~~~~~~~~

Added
^^^^^

* Added configuration classes for spawning assets from a list of individual asset configurations randomly
  at the specified prim paths.


0.24.20 (2024-10-07)
~~~~~~~~~~~~~~~~~~~~

Fixed
^^^^^

* Fixed the :meth:`isaaclab.envs.mdp.events.randomize_rigid_body_material` function to
  correctly sample friction and restitution from the given ranges.


0.24.19 (2024-10-05)
~~~~~~~~~~~~~~~~~~~~

Added
^^^^^

* Added new functionalities to the FrameTransformer to make it more general. It is now possible to track:

  * Target frames that aren't children of the source frame prim_path
  * Target frames that are based upon the source frame prim_path


0.24.18 (2024-10-04)
~~~~~~~~~~~~~~~~~~~~

Fixed
^^^^^

* Fixes parsing and application of ``size`` parameter for :class:`~isaaclab.sim.spawn.GroundPlaneCfg` to correctly
  scale the grid-based ground plane.


0.24.17 (2024-10-04)
~~~~~~~~~~~~~~~~~~~~

Fixed
^^^^^

* Fixed the deprecation notice for using ``pxr.Semantics``. The corresponding modules use ``Semantics`` module
  directly.


0.24.16 (2024-10-03)
~~~~~~~~~~~~~~~~~~~~

Changed
^^^^^^^

* Renamed the observation function :meth:`grab_images` to :meth:`image` to follow convention of noun-based naming.
* Renamed the function :meth:`convert_perspective_depth_to_orthogonal_depth` to a shorter name
  :meth:`isaaclab.utils.math.orthogonalize_perspective_depth`.


0.24.15 (2024-09-20)
~~~~~~~~~~~~~~~~~~~~

Added
^^^^^

* Added :meth:`grab_images` to be able to use images for an observation term in manager-based environments.


0.24.14 (2024-09-20)
~~~~~~~~~~~~~~~~~~~~

Added
^^^^^

* Added the method :meth:`convert_perspective_depth_to_orthogonal_depth` to convert perspective depth
  images to orthogonal depth images. This is useful for the :meth:`~isaaclab.utils.math.unproject_depth`,
  since it expects orthogonal depth images as inputs.


0.24.13 (2024-09-08)
~~~~~~~~~~~~~~~~~~~~

Changed
^^^^^^^

* Moved the configuration of visualization markers for the command terms to their respective configuration classes.
  This allows users to modify the markers for the command terms without having to modify the command term classes.


0.24.12 (2024-09-18)
~~~~~~~~~~~~~~~~~~~~

Fixed
^^^^^

* Fixed outdated fetching of articulation data by using the method ``update_articulations_kinematic`` in
  :class:`isaaclab.assets.ArticulationData`. Before if an articulation was moved during a reset, the pose of the
  links were outdated if fetched before the next physics step. Adding this method ensures that the pose of the links
  is always up-to-date. Similarly ``update_articulations_kinematic`` was added before any render step to ensure that the
  articulation displays correctly after a reset.


0.24.11 (2024-09-11)
~~~~~~~~~~~~~~~~~~~~

Added
^^^^^

* Added skrl's JAX environment variables to :class:`~isaaclab.app.AppLauncher`
  to support distributed multi-GPU and multi-node training using JAX


0.24.10 (2024-09-10)
~~~~~~~~~~~~~~~~~~~~

Added
^^^^^

* Added config class, support, and tests for MJCF conversion via standalone python scripts.


0.24.9 (2024-09-09)
~~~~~~~~~~~~~~~~~~~~

Added
^^^^^

* Added a seed parameter to the :attr:`isaaclab.envs.ManagerBasedEnvCfg` and :attr:`isaaclab.envs.DirectRLEnvCfg`
  classes to set the seed for the environment. This seed is used to initialize the random number generator for the environment.
* Adapted the workflow scripts to set the seed for the environment using the seed specified in the learning agent's configuration
  file or the command line argument. This ensures that the simulation results are reproducible across different runs.


0.24.8 (2024-09-08)
~~~~~~~~~~~~~~~~~~~

Changed
^^^^^^^

* Modified:meth:`quat_rotate` and :meth:`quat_rotate_inverse` operations to use :meth:`torch.einsum`
  for faster processing of high dimensional input tensors.


0.24.7 (2024-09-06)
~~~~~~~~~~~~~~~~~~~

Added
^^^^^

* Added support for property attributes in the :meth:``isaaclab.utils.configclass`` method.
  Earlier, the configclass decorator failed to parse the property attributes correctly and made them
  instance variables instead.


0.24.6 (2024-09-05)
~~~~~~~~~~~~~~~~~~~

Fixed
^^^^^

* Adapted the ``A`` and ``D`` button bindings inside :meth:`isaaclab.device.Se3Keyboard` to make them now
  more-intuitive to control the y-axis motion based on the right-hand rule.


0.24.5 (2024-08-29)
~~~~~~~~~~~~~~~~~~~

Added
^^^^^

* Added alternative data type "distance_to_camera" in :class:`isaaclab.sensors.TiledCamera` class to be
  consistent with all other cameras (equal to type "depth").


0.24.4 (2024-09-02)
~~~~~~~~~~~~~~~~~~~

Fixed
^^^^^

* Added missing SI units to the documentation of :class:`isaaclab.sensors.Camera` and
  :class:`isaaclab.sensors.RayCasterCamera`.
* Added test to check :attr:`isaaclab.sensors.RayCasterCamera.set_intrinsic_matrices`


0.24.3 (2024-08-29)
~~~~~~~~~~~~~~~~~~~

Fixed
^^^^^

* Fixed the support for class-bounded methods when creating a configclass
  out of them. Earlier, these methods were being made as instance methods
  which required initialization of the class to call the class-methods.


0.24.2 (2024-08-28)
~~~~~~~~~~~~~~~~~~~

Added
^^^^^

* Added a class method to initialize camera configurations with an intrinsic matrix in the
  :class:`isaaclab.sim.spawner.sensors.PinholeCameraCfg`
  :class:`isaaclab.sensors.ray_caster.patterns_cfg.PinholeCameraPatternCfg` classes.

Fixed
^^^^^

* Fixed the ray direction in :func:`isaaclab.sensors.ray_caster.patterns.patterns.pinhole_camera_pattern` to
  point to the center of the pixel instead of the top-left corner.
* Fixed the clipping of the "distance_to_image_plane" depth image obtained using the
  :class:`isaaclab.sensors.ray_caster.RayCasterCamera` class. Earlier, the depth image was being clipped
  before the depth image was generated. Now, the clipping is applied after the depth image is generated. This makes
  the behavior equal to the USD Camera.


0.24.1 (2024-08-21)
~~~~~~~~~~~~~~~~~~~

Changed
^^^^^^^

* Disabled default viewport in certain headless scenarios for better performance.


0.24.0 (2024-08-17)
~~~~~~~~~~~~~~~~~~~

Added
^^^^^

* Added additional annotators for :class:`isaaclab.sensors.camera.TiledCamera` class.

Changed
^^^^^^^

* Updated :class:`isaaclab.sensors.TiledCamera` to latest RTX tiled rendering API.
* Single channel outputs for :class:`isaaclab.sensors.TiledCamera`, :class:`isaaclab.sensors.Camera` and :class:`isaaclab.sensors.RayCasterCamera` now has shape (H, W, 1).
* Data type for RGB output for :class:`isaaclab.sensors.TiledCamera` changed from ``torch.float`` to ``torch.uint8``.
* Dimension of RGB output for :class:`isaaclab.sensors.Camera` changed from (H, W, 4) to (H, W, 3). Use type ``rgba`` to retrieve the previous dimension.


0.23.1 (2024-08-17)
~~~~~~~~~~~~~~~~~~~

Changed
^^^^^^^

* Updated torch to version 2.4.0.


0.23.0 (2024-08-16)
~~~~~~~~~~~~~~~~~~~

Added
^^^^^

* Added direct workflow base class :class:`isaaclab.envs.DirectMARLEnv` for multi-agent environments.


0.22.1 (2024-08-17)
~~~~~~~~~~~~~~~~~~~

Added
^^^^^

* Added APIs to interact with the physics simulation of deformable objects. This includes setting the
  material properties, setting kinematic targets, and getting the state of the deformable object.
  For more information, please refer to the :mod:`isaaclab.assets.DeformableObject` class.


0.22.0 (2024-08-14)
~~~~~~~~~~~~~~~~~~~

Added
^^^^^

* Added :mod:`~isaaclab.utils.modifiers` module to provide framework for configurable and custom
  observation data modifiers.
* Adapted the :class:`~isaaclab.managers.ObservationManager` class to support custom modifiers.
  These are applied to the observation data before applying any noise or scaling operations.


0.21.2 (2024-08-13)
~~~~~~~~~~~~~~~~~~~

Fixed
^^^^^

* Moved event mode-based checks in the :meth:`isaaclab.managers.EventManager.apply` method outside
  the loop that iterates over the event terms. This prevents unnecessary checks and improves readability.
* Fixed the logic for global and per environment interval times when using the "interval" mode inside the
  event manager. Earlier, the internal lists for these times were of unequal lengths which led to wrong indexing
  inside the loop that iterates over the event terms.


0.21.1 (2024-08-06)
~~~~~~~~~~~~~~~~~~~

* Added a flag to preserve joint ordering inside the :class:`isaaclab.envs.mdp.JointAction` action term.


0.21.0 (2024-08-05)
~~~~~~~~~~~~~~~~~~~

Added
^^^^^

* Added the command line argument ``--device`` in :class:`~isaaclab.app.AppLauncher`. Valid options are:

  * ``cpu``: Use CPU.
  * ``cuda``: Use GPU with device ID ``0``.
  * ``cuda:N``: Use GPU, where N is the device ID. For example, ``cuda:0``. The default value is ``cuda:0``.

Changed
^^^^^^^

* Simplified setting the device throughout the code by relying on :attr:`isaaclab.sim.SimulationCfg.device`
  to activate gpu/cpu pipelines.

Removed
^^^^^^^

* Removed the parameter :attr:`isaaclab.sim.SimulationCfg.use_gpu_pipeline`. This is now directly inferred from
  :attr:`isaaclab.sim.SimulationCfg.device`.
* Removed the command line input argument ``--device_id`` in :class:`~isaaclab.app.AppLauncher`. The device id can
  now be set using the ``--device`` argument, for example with ``--device cuda:0``.


0.20.8 (2024-08-02)
~~~~~~~~~~~~~~~~~~~

Fixed
^^^^^

* Fixed the handling of observation terms with different shapes in the
  :class:`~isaaclab.managers.ObservationManager` class. Earlier, the constructor would throw an error if the
  shapes of the observation terms were different. Now, this operation only happens when the terms in an observation
  group are being concatenated. Otherwise, the terms are stored as a dictionary of tensors.
* Improved the error message when the observation terms are not of the same shape in the
  :class:`~isaaclab.managers.ObservationManager` class and the terms are being concatenated.


0.20.7 (2024-08-02)
~~~~~~~~~~~~~~~~~~~

Changed
^^^^^^^

* Performance improvements for material randomization in events.

Added
^^^^^

* Added minimum randomization frequency for reset mode randomizations.


0.20.6 (2024-08-02)
~~~~~~~~~~~~~~~~~~~

Changed
^^^^^^^

* Removed the hierarchy from :class:`~isaaclab.assets.RigidObject` class to
  :class:`~isaaclab.assets.Articulation` class. Previously, the articulation class overrode  almost
  all the functions of the rigid object class making the hierarchy redundant. Now, the articulation class
  is a standalone class that does not inherit from the rigid object class. This does add some code
  duplication but the simplicity and clarity of the code is improved.


0.20.5 (2024-08-02)
~~~~~~~~~~~~~~~~~~~

Added
^^^^^

* Added :attr:`isaaclab.terrain.TerrainGeneratorCfg.border_height` to set the height of the border
  around the terrain.


0.20.4 (2024-08-02)
~~~~~~~~~~~~~~~~~~~

Fixed
^^^^^

* Fixed the caching of terrains when using the :class:`isaaclab.terrains.TerrainGenerator` class.
  Earlier, the random sampling of the difficulty levels led to different hash values for the same terrain
  configuration. This caused the terrains to be re-generated even when the same configuration was used.
  Now, the numpy random generator is seeded with the same seed to ensure that the difficulty levels are
  sampled in the same order between different runs.


0.20.3 (2024-08-02)
~~~~~~~~~~~~~~~~~~~

Fixed
^^^^^

* Fixed the setting of translation and orientation when spawning a mesh prim. Earlier, the translation
  and orientation was being applied both on the parent Xform and the mesh prim. This was causing the
  mesh prim to be offset by the translation and orientation of the parent Xform, which is not the intended
  behavior.


0.20.2 (2024-08-02)
~~~~~~~~~~~~~~~~~~~

Changed
^^^^^^^

* Modified the computation of body acceleration for rigid body data to use PhysX APIs instead of
  numerical finite-differencing. This removes the need for computation of body acceleration at
  every update call of the data buffer.


0.20.1 (2024-07-30)
~~~~~~~~~~~~~~~~~~~

Fixed
^^^^^

* Fixed the :meth:`isaaclab.utils.math.wrap_to_pi` method to handle the wrapping of angles correctly.
  Earlier, the method was not wrapping the angles to the range [-pi, pi] correctly when the angles were outside
  the range [-2*pi, 2*pi].


0.20.0 (2024-07-26)
~~~~~~~~~~~~~~~~~~~

Added
^^^^^

* Support for the Isaac Sim 4.1.0 release.

Removed
^^^^^^^

* The ``mdp.add_body_mass`` method in the events. Please use the
  :meth:`isaaclab.envs.mdp.randomize_rigid_body_mass` method instead.
* The classes ``managers.RandomizationManager`` and ``managers.RandomizationTermCfg`` are replaced with
  :class:`isaaclab.managers.EventManager` and :class:`isaaclab.managers.EventTermCfg` classes.
* The following properties in :class:`isaaclab.sensors.FrameTransformerData`:

  * ``target_rot_source`` --> :attr:`~isaaclab.sensors.FrameTransformerData.target_quat_w`
  * ``target_rot_w`` --> :attr:`~isaaclab.sensors.FrameTransformerData.target_quat_source`
  * ``source_rot_w`` --> :attr:`~isaaclab.sensors.FrameTransformerData.source_quat_w`

* The kit experience file ``isaaclab.backwards.compatible.kit``. This is followed by dropping the support for
  Isaac Sim 2023.1.1 completely.


0.19.4 (2024-07-13)
~~~~~~~~~~~~~~~~~~~

Fixed
^^^^^

* Added the call to "startup" events when using the :class:`~isaaclab.envs.ManagerBasedEnv` class.
  Earlier, the "startup" events were not being called when the environment was initialized. This issue
  did not occur when using the :class:`~isaaclab.envs.ManagerBasedRLEnv` class since the "startup"
  events were called in the constructor.


0.19.3 (2024-07-13)
~~~~~~~~~~~~~~~~~~~

Added
^^^^^

* Added schemas for setting and modifying deformable body properties on a USD prim.
* Added API to spawn a deformable body material in the simulation.
* Added APIs to spawn rigid and deformable meshes of primitive shapes (cone, cylinder, sphere, box, capsule)
  in the simulation. This is possible through the :mod:`isaaclab.sim.spawners.meshes` module.


0.19.2 (2024-07-05)
~~~~~~~~~~~~~~~~~~~

Changed
^^^^^^^

* Modified cloning scheme based on the attribute :attr:`~isaaclab.scene.InteractiveSceneCfg.replicate_physics`
  to determine whether environment is homogeneous or heterogeneous.


0.19.1 (2024-07-05)
~~~~~~~~~~~~~~~~~~~

Added
^^^^^

* Added a lidar pattern function :func:`~isaaclab.sensors.ray_caster.patterns.patterns.lidar_pattern` with
  corresponding config :class:`~isaaclab.sensors.ray_caster.patterns_cfg.LidarPatternCfg`.


0.19.0 (2024-07-04)
~~~~~~~~~~~~~~~~~~~

Fixed
^^^^^

* Fixed parsing of articulations with nested rigid links while using the :class:`isaaclab.assets.Articulation`
  class. Earlier, the class initialization failed when the articulation had nested rigid links since the rigid
  links were not being parsed correctly by the PhysX view.

Removed
^^^^^^^

* Removed the attribute :attr:`body_physx_view` from the :class:`isaaclab.assets.Articulation` and
  :class:`isaaclab.assets.RigidObject` classes. These were causing confusions when used with articulation
  view since the body names were not following the same ordering.
* Dropped support for Isaac Sim 2023.1.1. The minimum supported version is now Isaac Sim 4.0.0.


0.18.6 (2024-07-01)
~~~~~~~~~~~~~~~~~~~

Fixed
^^^^^

* Fixed the environment stepping logic. Earlier, the environments' rendering logic was updating the kit app which
  would in turn step the physics :attr:`isaaclab.sim.SimulationCfg.render_interval` times. Now, a render
  call only does rendering and does not step the physics.


0.18.5 (2024-06-26)
~~~~~~~~~~~~~~~~~~~

Fixed
^^^^^

* Fixed the gravity vector direction used inside the :class:`isaaclab.assets.RigidObjectData` class.
  Earlier, the gravity direction was hard-coded as (0, 0, -1) which may be different from the actual
  gravity direction in the simulation. Now, the gravity direction is obtained from the simulation context
  and used to compute the projection of the gravity vector on the object.


0.18.4 (2024-06-26)
~~~~~~~~~~~~~~~~~~~

Fixed
^^^^^

* Fixed double reference count of the physics sim view inside the asset classes. This was causing issues
  when destroying the asset class instance since the physics sim view was not being properly released.

Added
^^^^^

* Added the attribute :attr:`~isaaclab.assets.AssetBase.is_initialized` to check if the asset and sensor
  has been initialized properly. This can be used to ensure that the asset or sensor is ready to use in the simulation.


0.18.3 (2024-06-25)
~~~~~~~~~~~~~~~~~~~

Fixed
^^^^^

* Fixed the docstrings at multiple places related to the different buffer implementations inside the
  :mod:`isaaclab.utils.buffers` module. The docstrings were not clear and did not provide enough
  information about the classes and their methods.

Added
^^^^^

* Added the field for fixed tendom names in the :class:`isaaclab.assets.ArticulationData` class.
  Earlier, this information was not exposed which was inconsistent with other name related information
  such as joint or body names.

Changed
^^^^^^^

* Renamed the fields ``min_num_time_lags`` and ``max_num_time_lags`` to ``min_delay`` and
  ``max_delay`` in the :class:`isaaclab.actuators.DelayedPDActuatorCfg` class. This is to make
  the naming simpler to understand.


0.18.2 (2024-06-25)
~~~~~~~~~~~~~~~~~~~

Changed
^^^^^^^

* Moved the configuration for tile-rendered camera into its own file named ``tiled_camera_cfg.py``.
  This makes it easier to follow where the configuration is located and how it is related to the class.


0.18.1 (2024-06-25)
~~~~~~~~~~~~~~~~~~~

Changed
^^^^^^^

* Ensured that a parity between class and its configuration class is explicitly visible in the
  :mod:`isaaclab.envs` module. This makes it easier to follow where definitions are located and how
  they are related. This should not be a breaking change as the classes are still accessible through the same module.


0.18.0 (2024-06-13)
~~~~~~~~~~~~~~~~~~~

Fixed
^^^^^

* Fixed the rendering logic to render at the specified interval. Earlier, the substep parameter had no effect and rendering
  would happen once every env.step() when active.

Changed
^^^^^^^

* Renamed :attr:`isaaclab.sim.SimulationCfg.substeps` to :attr:`isaaclab.sim.SimulationCfg.render_interval`.
  The render logic is now integrated in the decimation loop of the environment.


0.17.13 (2024-06-13)
~~~~~~~~~~~~~~~~~~~~

Fixed
^^^^^

* Fixed the orientation reset logic in :func:`isaaclab.envs.mdp.events.reset_root_state_uniform` to make it relative to
  the default orientation. Earlier, the position was sampled relative to the default and the orientation not.


0.17.12 (2024-06-13)
~~~~~~~~~~~~~~~~~~~~

Added
^^^^^

* Added the class :class:`isaaclab.utils.buffers.TimestampedBuffer` to store timestamped data.

Changed
^^^^^^^

* Added time-stamped buffers in the classes :class:`isaaclab.assets.RigidObjectData` and :class:`isaaclab.assets.ArticulationData`
  to update some values lazily and avoid unnecessary computations between physics updates. Before, all the data was always
  updated at every step, even if it was not used by the task.


0.17.11 (2024-05-30)
~~~~~~~~~~~~~~~~~~~~

Fixed
^^^^^

* Fixed :class:`isaaclab.sensor.ContactSensor` not loading correctly in extension mode.
  Earlier, the :attr:`isaaclab.sensor.ContactSensor.body_physx_view` was not initialized when
  :meth:`isaaclab.sensor.ContactSensor._debug_vis_callback` is called which references it.


0.17.10 (2024-05-30)
~~~~~~~~~~~~~~~~~~~~

Fixed
^^^^^

* Fixed compound classes being directly assigned in ``default_factory`` generator method
  :meth:`isaaclab.utils.configclass._return_f`, which resulted in shared references such that modifications to
  compound objects were reflected across all instances generated from the same ``default_factory`` method.


0.17.9 (2024-05-30)
~~~~~~~~~~~~~~~~~~~

Added
^^^^^

* Added ``variants`` attribute to the :class:`isaaclab.sim.from_files.UsdFileCfg` class to select USD
  variants when loading assets from USD files.


0.17.8 (2024-05-28)
~~~~~~~~~~~~~~~~~~~

Fixed
^^^^^

* Implemented the reset methods in the action terms to avoid returning outdated data.


0.17.7 (2024-05-28)
~~~~~~~~~~~~~~~~~~~

Added
^^^^^

* Added debug visualization utilities in the :class:`isaaclab.managers.ActionManager` class.


0.17.6 (2024-05-27)
~~~~~~~~~~~~~~~~~~~

Added
^^^^^

* Added ``wp.init()`` call in Warp utils.


0.17.5 (2024-05-22)
~~~~~~~~~~~~~~~~~~~

Changed
^^^^^^^

* Websocket livestreaming is no longer supported. Valid livestream options are {0, 1, 2}.
* WebRTC livestream is now set with livestream=2.


0.17.4 (2024-05-17)
~~~~~~~~~~~~~~~~~~~

Changed
^^^^^^^

* Modified the noise functions to also support add, scale, and abs operations on the data. Added aliases
  to ensure backward compatibility with the previous functions.

  * Added :attr:`isaaclab.utils.noise.NoiseCfg.operation` for the different operations.
  * Renamed ``constant_bias_noise`` to :func:`isaaclab.utils.noise.constant_noise`.
  * Renamed ``additive_uniform_noise`` to :func:`isaaclab.utils.noise.uniform_noise`.
  * Renamed ``additive_gaussian_noise`` to :func:`isaaclab.utils.noise.gaussian_noise`.


0.17.3 (2024-05-15)
~~~~~~~~~~~~~~~~~~~

Fixed
^^^^^

* Set ``hide_ui`` flag in the app launcher for livestream.
* Fix native client livestream extensions.


0.17.2 (2024-05-09)
~~~~~~~~~~~~~~~~~~~

Changed
^^^^^^^

* Renamed ``_range`` to ``distribution_params`` in ``events.py`` for methods that defined a distribution.
* Apply additive/scaling randomization noise on default data instead of current data.
* Changed material bucketing logic to prevent exceeding 64k materials.

Fixed
^^^^^

* Fixed broadcasting issues with indexing when environment and joint IDs are provided.
* Fixed incorrect tensor dimensions when setting a subset of environments.

Added
^^^^^

* Added support for randomization of fixed tendon parameters.
* Added support for randomization of dof limits.
* Added support for randomization of gravity.
* Added support for Gaussian sampling.
* Added default buffers to Articulation/Rigid object data classes for randomization.


0.17.1 (2024-05-10)
~~~~~~~~~~~~~~~~~~~

Fixed
^^^^^

* Added attribute :attr:`isaaclab.sim.converters.UrdfConverterCfg.override_joint_dynamics` to properly parse
  joint dynamics in :class:`isaaclab.sim.converters.UrdfConverter`.


0.17.0 (2024-05-07)
~~~~~~~~~~~~~~~~~~~

Changed
^^^^^^^

* Renamed ``BaseEnv`` to :class:`isaaclab.envs.ManagerBasedEnv`.
* Renamed ``base_env.py`` to ``manager_based_env.py``.
* Renamed ``BaseEnvCfg`` to :class:`isaaclab.envs.ManagerBasedEnvCfg`.
* Renamed ``RLTaskEnv`` to :class:`isaaclab.envs.ManagerBasedRLEnv`.
* Renamed ``rl_task_env.py`` to ``manager_based_rl_env.py``.
* Renamed ``RLTaskEnvCfg`` to :class:`isaaclab.envs.ManagerBasedRLEnvCfg`.
* Renamed ``rl_task_env_cfg.py`` to ``rl_env_cfg.py``.
* Renamed ``OIGEEnv`` to :class:`isaaclab.envs.DirectRLEnv`.
* Renamed ``oige_env.py`` to ``direct_rl_env.py``.
* Renamed ``RLTaskEnvWindow`` to :class:`isaaclab.envs.ui.ManagerBasedRLEnvWindow`.
* Renamed ``rl_task_env_window.py`` to ``manager_based_rl_env_window.py``.
* Renamed all references of ``BaseEnv``, ``BaseEnvCfg``, ``RLTaskEnv``, ``RLTaskEnvCfg``,  ``OIGEEnv``, and ``RLTaskEnvWindow``.

Added
^^^^^

* Added direct workflow base class :class:`isaaclab.envs.DirectRLEnv`.


0.16.4 (2024-05-06)
~~~~~~~~~~~~~~~~~~~~

Changed
^^^^^^^

* Added :class:`isaaclab.sensors.TiledCamera` to support tiled rendering with RGB and depth.


0.16.3 (2024-04-26)
~~~~~~~~~~~~~~~~~~~

Fixed
^^^^^

* Fixed parsing of filter prim path expressions in the :class:`isaaclab.sensors.ContactSensor` class.
  Earlier, the filter prim paths given to the physics view was not being parsed since they were specified as
  regex expressions instead of glob expressions.


0.16.2 (2024-04-25)
~~~~~~~~~~~~~~~~~~~~

Changed
^^^^^^^

* Simplified the installation procedure, isaaclab -e is no longer needed
* Updated torch dependency to 2.2.2


0.16.1 (2024-04-20)
~~~~~~~~~~~~~~~~~~~

Added
^^^^^

* Added attribute :attr:`isaaclab.sim.ArticulationRootPropertiesCfg.fix_root_link` to fix the root link
  of an articulation to the world frame.


0.16.0 (2024-04-16)
~~~~~~~~~~~~~~~~~~~

Added
^^^^^

* Added the function :meth:`isaaclab.utils.math.quat_unique` to standardize quaternion representations,
  i.e. always have a non-negative real part.
* Added events terms for randomizing mass by scale, simulation joint properties (stiffness, damping, armature,
  and friction)

Fixed
^^^^^

* Added clamping of joint positions and velocities in event terms for resetting joints. The simulation does not
  throw an error if the set values are out of their range. Hence, users are expected to clamp them before setting.
* Fixed :class:`isaaclab.envs.mdp.EMAJointPositionToLimitsActionCfg` to smoothen the actions
  at environment frequency instead of simulation frequency.

* Renamed the following functions in :meth:`isaaclab.envs.mdp` to avoid confusions:

  * Observation: :meth:`joint_pos_norm` -> :meth:`joint_pos_limit_normalized`
  * Action: :class:`ExponentialMovingAverageJointPositionAction` -> :class:`EMAJointPositionToLimitsAction`
  * Termination: :meth:`base_height` -> :meth:`root_height_below_minimum`
  * Termination: :meth:`joint_pos_limit` -> :meth:`joint_pos_out_of_limit`
  * Termination: :meth:`joint_pos_manual_limit` -> :meth:`joint_pos_out_of_manual_limit`
  * Termination: :meth:`joint_vel_limit` -> :meth:`joint_vel_out_of_limit`
  * Termination: :meth:`joint_vel_manual_limit` -> :meth:`joint_vel_out_of_manual_limit`
  * Termination: :meth:`joint_torque_limit` -> :meth:`joint_effort_out_of_limit`

Deprecated
^^^^^^^^^^

* Deprecated the function :meth:`isaaclab.envs.mdp.add_body_mass` in favor of
  :meth:`isaaclab.envs.mdp.randomize_rigid_body_mass`. This supports randomizing the mass based on different
  operations (add, scale, or set) and sampling distributions.


0.15.13 (2024-04-16)
~~~~~~~~~~~~~~~~~~~~

Changed
^^^^^^^

* Improved startup performance by enabling rendering-based extensions only when necessary and caching of nucleus directory.
* Renamed the flag ``OFFSCREEN_RENDER`` or ``--offscreen_render`` to ``ENABLE_CAMERAS`` or ``--enable_cameras`` respectively.


0.15.12 (2024-04-16)
~~~~~~~~~~~~~~~~~~~~

Changed
^^^^^^^

* Replaced calls to the ``check_file_path`` function in the :mod:`isaaclab.sim.spawners.from_files`
  with the USD stage resolve identifier function. This helps speed up the loading of assets from file paths
  by avoiding Nucleus server calls.


0.15.11 (2024-04-15)
~~~~~~~~~~~~~~~~~~~~

Added
^^^^^

* Added the :meth:`isaaclab.sim.SimulationContext.has_rtx_sensors` method to check if any
  RTX-related sensors such as cameras have been created in the simulation. This is useful to determine
  if simulation requires RTX rendering during step or not.

Fixed
^^^^^

* Fixed the rendering of RTX-related sensors such as cameras inside the :class:`isaaclab.envs.RLTaskEnv` class.
  Earlier the rendering did not happen inside the step function, which caused the sensor data to be empty.


0.15.10 (2024-04-11)
~~~~~~~~~~~~~~~~~~~~

Fixed
^^^^^

* Fixed sharing of the same memory address between returned tensors from observation terms
  in the :class:`isaaclab.managers.ObservationManager` class. Earlier, the returned
  tensors could map to the same memory address, causing issues when the tensors were modified
  during scaling, clipping or other operations.


0.15.9 (2024-04-04)
~~~~~~~~~~~~~~~~~~~

Fixed
^^^^^

* Fixed assignment of individual termination terms inside the :class:`isaaclab.managers.TerminationManager`
  class. Earlier, the terms were being assigned their values through an OR operation which resulted in incorrect
  values. This regression was introduced in version 0.15.1.


0.15.8 (2024-04-02)
~~~~~~~~~~~~~~~~~~~

Added
^^^^^

* Added option to define ordering of points for the mesh-grid generation in the
  :func:`isaaclab.sensors.ray_caster.patterns.grid_pattern`. This parameter defaults to 'xy'
  for backward compatibility.


0.15.7 (2024-03-28)
~~~~~~~~~~~~~~~~~~~

Added
^^^^^

* Adds option to return indices/data in the specified query keys order in
  :class:`isaaclab.managers.SceneEntityCfg` class, and the respective
  :func:`isaaclab.utils.string.resolve_matching_names_values` and
  :func:`isaaclab.utils.string.resolve_matching_names` functions.


0.15.6 (2024-03-28)
~~~~~~~~~~~~~~~~~~~

Added
^^^^^

* Extended the :class:`isaaclab.app.AppLauncher` class to support the loading of experience files
  from the command line. This allows users to load a specific experience file when running the application
  (such as for multi-camera rendering or headless mode).

Changed
^^^^^^^

* Changed default loading of experience files in the :class:`isaaclab.app.AppLauncher` class from the ones
  provided by Isaac Sim to the ones provided in Isaac Lab's ``apps`` directory.


0.15.5 (2024-03-23)
~~~~~~~~~~~~~~~~~~~

Fixed
^^^^^

* Fixed the env origins in :meth:`_compute_env_origins_grid` of :class:`isaaclab.terrain.TerrainImporter`
  to match that obtained from the Isaac Sim :class:`isaacsim.core.cloner.GridCloner` class.

Added
^^^^^

* Added unit test to ensure consistency between environment origins generated by IsaacSim's Grid Cloner and those
  produced by the TerrainImporter.


0.15.4 (2024-03-22)
~~~~~~~~~~~~~~~~~~~

Fixed
^^^^^

* Fixed the :class:`isaaclab.envs.mdp.actions.NonHolonomicActionCfg` class to use
  the correct variable when applying actions.


0.15.3 (2024-03-21)
~~~~~~~~~~~~~~~~~~~

Added
^^^^^

* Added unit test to check that :class:`isaaclab.scene.InteractiveScene` entity data is not shared between separate instances.

Fixed
^^^^^

* Moved class variables in :class:`isaaclab.scene.InteractiveScene` to correctly  be assigned as
  instance variables.
* Removed custom ``__del__`` magic method from :class:`isaaclab.scene.InteractiveScene`.


0.15.2 (2024-03-21)
~~~~~~~~~~~~~~~~~~~

Fixed
^^^^^

* Added resolving of relative paths for the main asset USD file when using the
  :class:`isaaclab.sim.converters.UrdfConverter` class. This is to ensure that the material paths are
  resolved correctly when the main asset file is moved to a different location.


0.15.1 (2024-03-19)
~~~~~~~~~~~~~~~~~~~

Fixed
^^^^^

* Fixed the imitation learning workflow example script, updating Isaac Lab and Robomimic API calls.
* Removed the resetting of :attr:`_term_dones` in the :meth:`isaaclab.managers.TerminationManager.reset`.
  Previously, the environment cleared out all the terms. However, it impaired reading the specific term's values externally.


0.15.0 (2024-03-17)
~~~~~~~~~~~~~~~~~~~

Deprecated
^^^^^^^^^^

* Renamed :class:`isaaclab.managers.RandomizationManager` to :class:`isaaclab.managers.EventManager`
  class for clarification as the manager takes care of events such as reset in addition to pure randomizations.
* Renamed :class:`isaaclab.managers.RandomizationTermCfg` to :class:`isaaclab.managers.EventTermCfg`
  for consistency with the class name change.


0.14.1 (2024-03-16)
~~~~~~~~~~~~~~~~~~~

Added
^^^^^

* Added simulation schemas for joint drive and fixed tendons. These can be configured for assets imported
  from file formats.
* Added logging of tendon properties to the articulation class (if they are present in the USD prim).


0.14.0 (2024-03-15)
~~~~~~~~~~~~~~~~~~~

Fixed
^^^^^

* Fixed the ordering of body names used in the :class:`isaaclab.assets.Articulation` class. Earlier,
  the body names were not following the same ordering as the bodies in the articulation. This led
  to issues when using the body names to access data related to the links from the articulation view
  (such as Jacobians, mass matrices, etc.).

Removed
^^^^^^^

* Removed the attribute :attr:`body_physx_view` from the :class:`isaaclab.assets.RigidObject`
  and :class:`isaaclab.assets.Articulation` classes. These were causing confusions when used
  with articulation view since the body names were not following the same ordering.


0.13.1 (2024-03-14)
~~~~~~~~~~~~~~~~~~~

Removed
^^^^^^^

* Removed the :mod:`isaaclab.compat` module. This module was used to provide compatibility
  with older versions of Isaac Sim. It is no longer needed since we have most of the functionality
  absorbed into the main classes.


0.13.0 (2024-03-12)
~~~~~~~~~~~~~~~~~~~

Added
^^^^^

* Added support for the following data types inside the :class:`isaaclab.sensors.Camera` class:
  ``instance_segmentation_fast`` and ``instance_id_segmentation_fast``. These are GPU-supported annotations
  and are faster than the regular annotations.

Fixed
^^^^^

* Fixed handling of semantic filtering inside the :class:`isaaclab.sensors.Camera` class. Earlier,
  the annotator was given ``semanticTypes`` as an argument. However, with Isaac Sim 2023.1, the annotator
  does not accept this argument. Instead the mapping needs to be set to the synthetic data interface directly.
* Fixed the return shape of colored images for segmentation data types inside the
  :class:`isaaclab.sensors.Camera` class. Earlier, the images were always returned as ``int32``. Now,
  they are casted to ``uint8`` 4-channel array before returning if colorization is enabled for the annotation type.

Removed
^^^^^^^

* Dropped support for ``instance_segmentation`` and ``instance_id_segmentation`` annotations in the
  :class:`isaaclab.sensors.Camera` class. Their "fast" counterparts should be used instead.
* Renamed the argument :attr:`isaaclab.sensors.CameraCfg.semantic_types` to
  :attr:`isaaclab.sensors.CameraCfg.semantic_filter`. This is more aligned with Replicator's terminology
  for semantic filter predicates.
* Replaced the argument :attr:`isaaclab.sensors.CameraCfg.colorize` with separate colorized
  arguments for each annotation type (:attr:`~isaaclab.sensors.CameraCfg.colorize_instance_segmentation`,
  :attr:`~isaaclab.sensors.CameraCfg.colorize_instance_id_segmentation`, and
  :attr:`~isaaclab.sensors.CameraCfg.colorize_semantic_segmentation`).


0.12.4 (2024-03-11)
~~~~~~~~~~~~~~~~~~~

Fixed
^^^^^


* Adapted randomization terms to deal with ``slice`` for the body indices. Earlier, the terms were not
  able to handle the slice object and were throwing an error.
* Added ``slice`` type-hinting to all body and joint related methods in the rigid body and articulation
  classes. This is to make it clear that the methods can handle both list of indices and slices.


0.12.3 (2024-03-11)
~~~~~~~~~~~~~~~~~~~

Fixed
^^^^^

* Added signal handler to the :class:`isaaclab.app.AppLauncher` class to catch the ``SIGINT`` signal
  and close the application gracefully. This is to prevent the application from crashing when the user
  presses ``Ctrl+C`` to close the application.


0.12.2 (2024-03-10)
~~~~~~~~~~~~~~~~~~~

Added
^^^^^

* Added observation terms for states of a rigid object in world frame.
* Added randomization terms to set root state with randomized orientation and joint state within user-specified limits.
* Added reward term for penalizing specific termination terms.

Fixed
^^^^^

* Improved sampling of states inside randomization terms. Earlier, the code did multiple torch calls
  for sampling different components of the vector. Now, it uses a single call to sample the entire vector.


0.12.1 (2024-03-09)
~~~~~~~~~~~~~~~~~~~

Added
^^^^^

* Added an option to the last actions observation term to get a specific term by name from the action manager.
  If None, the behavior remains the same as before (the entire action is returned).


0.12.0 (2024-03-08)
~~~~~~~~~~~~~~~~~~~

Added
^^^^^

* Added functionality to sample flat patches on a generated terrain. This can be configured using
  :attr:`isaaclab.terrains.SubTerrainBaseCfg.flat_patch_sampling` attribute.
* Added a randomization function for setting terrain-aware root state. Through this, an asset can be
  reset to a randomly sampled flat patches.

Fixed
^^^^^

* Separated normal and terrain-base position commands. The terrain based commands rely on the
  terrain to sample flat patches for setting the target position.
* Fixed command resample termination function.

Changed
^^^^^^^

* Added the attribute :attr:`isaaclab.envs.mdp.commands.UniformVelocityCommandCfg.heading_control_stiffness`
  to control the stiffness of the heading control term in the velocity command term. Earlier, this was
  hard-coded to 0.5 inside the term.

Removed
^^^^^^^

* Removed the function :meth:`sample_new_targets` in the terrain importer. Instead the attribute
  :attr:`isaaclab.terrains.TerrainImporter.flat_patches` should be used to sample new targets.


0.11.3 (2024-03-04)
~~~~~~~~~~~~~~~~~~~

Fixed
^^^^^

* Corrects the functions :func:`isaaclab.utils.math.axis_angle_from_quat` and :func:`isaaclab.utils.math.quat_error_magnitude`
  to accept tensors of the form (..., 4) instead of (N, 4). This brings us in line with our documentation and also upgrades one of our functions
  to handle higher dimensions.


0.11.2 (2024-03-04)
~~~~~~~~~~~~~~~~~~~

Added
^^^^^

* Added checks for default joint position and joint velocity in the articulation class. This is to prevent
  users from configuring values for these quantities that might be outside the valid range from the simulation.


0.11.1 (2024-02-29)
~~~~~~~~~~~~~~~~~~~

Added
^^^^^

* Replaced the default values for ``joint_ids`` and ``body_ids`` from ``None`` to ``slice(None)``
  in the :class:`isaaclab.managers.SceneEntityCfg`.
* Adapted rewards and observations terms so that the users can query a subset of joints and bodies.


0.11.0 (2024-02-27)
~~~~~~~~~~~~~~~~~~~

Removed
^^^^^^^

* Dropped support for Isaac Sim<=2022.2. As part of this, removed the components of :class:`isaaclab.app.AppLauncher`
  which handled ROS extension loading. We no longer need them in Isaac Sim>=2023.1 to control the load order to avoid crashes.
* Upgraded Dockerfile to use ISAACSIM_VERSION=2023.1.1 by default.


0.10.28 (2024-02-29)
~~~~~~~~~~~~~~~~~~~~

Added
^^^^^

* Implemented relative and moving average joint position action terms. These allow the user to specify
  the target joint positions as relative to the current joint positions or as a moving average of the
  joint positions over a window of time.


0.10.27 (2024-02-28)
~~~~~~~~~~~~~~~~~~~~

Added
^^^^^

* Added UI feature to start and stop animation recording in the stage when running an environment.
  To enable this feature, please pass the argument ``--disable_fabric`` to the environment script to allow
  USD read/write operations. Be aware that this will slow down the simulation.


0.10.26 (2024-02-26)
~~~~~~~~~~~~~~~~~~~~

Added
^^^^^

* Added a viewport camera controller class to the :class:`isaaclab.envs.BaseEnv`. This is useful
  for applications where the user wants to render the viewport from different perspectives even when the
  simulation is running in headless mode.


0.10.25 (2024-02-26)
~~~~~~~~~~~~~~~~~~~~

Fixed
^^^^^

* Ensures that all path arguments in :mod:`isaaclab.sim.utils` are cast to ``str``. Previously,
  we had handled path types as strings without casting.


0.10.24 (2024-02-26)
~~~~~~~~~~~~~~~~~~~~

Added
^^^^^

* Added tracking of contact time in the :class:`isaaclab.sensors.ContactSensor` class. Previously,
  only the air time was being tracked.
* Added contact force threshold, :attr:`isaaclab.sensors.ContactSensorCfg.force_threshold`, to detect
  when the contact sensor is in contact. Previously, this was set to hard-coded 1.0 in the sensor class.


0.10.23 (2024-02-21)
~~~~~~~~~~~~~~~~~~~~

Fixed
^^^^^

* Fixes the order of size arguments in :meth:`isaaclab.terrains.height_field.random_uniform_terrain`. Previously, the function
  would crash if the size along x and y were not the same.


0.10.22 (2024-02-14)
~~~~~~~~~~~~~~~~~~~~

Fixed
^^^^^

* Fixed "divide by zero" bug in :class:`~isaaclab.sim.SimulationContext` when setting gravity vector.
  Now, it is correctly disabled when the gravity vector is set to zero.


0.10.21 (2024-02-12)
~~~~~~~~~~~~~~~~~~~~

Fixed
^^^^^

* Fixed the printing of articulation joint information when the articulation has only one joint.
  Earlier, the function was performing a squeeze operation on the tensor, which caused an error when
  trying to index the tensor of shape (1,).


0.10.20 (2024-02-12)
~~~~~~~~~~~~~~~~~~~~

Added
^^^^^

* Adds :attr:`isaaclab.sim.PhysxCfg.enable_enhanced_determinism` to enable improved
  determinism from PhysX. Please note this comes at the expense of performance.


0.10.19 (2024-02-08)
~~~~~~~~~~~~~~~~~~~~

Fixed
^^^^^

* Fixed environment closing so that articulations, objects, and sensors are cleared properly.


0.10.18 (2024-02-05)
~~~~~~~~~~~~~~~~~~~~

Fixed
^^^^^

* Pinned :mod:`torch` version to 2.0.1 in the setup.py to keep parity version of :mod:`torch` supplied by
  Isaac 2023.1.1, and prevent version incompatibility between :mod:`torch` ==2.2 and
  :mod:`typing-extensions` ==3.7.4.3


0.10.17 (2024-02-02)
~~~~~~~~~~~~~~~~~~~~

Fixed
^^^^^^

* Fixed carb setting ``/app/livestream/enabled`` to be set as False unless live-streaming is specified
  by :class:`isaaclab.app.AppLauncher` settings. This fixes the logic of :meth:`SimulationContext.render`,
  which depended on the config in previous versions of Isaac defaulting to false for this setting.


0.10.16 (2024-01-29)
~~~~~~~~~~~~~~~~~~~~

Added
^^^^^^

* Added an offset parameter to the height scan observation term. This allows the user to specify the
  height offset of the scan from the tracked body. Previously it was hard-coded to be 0.5.


0.10.15 (2024-01-29)
~~~~~~~~~~~~~~~~~~~~

Fixed
^^^^^

* Fixed joint torque computation for implicit actuators. Earlier, the torque was always zero for implicit
  actuators. Now, it is computed approximately by applying the PD law.


0.10.14 (2024-01-22)
~~~~~~~~~~~~~~~~~~~~

Fixed
^^^^^

* Fixed the tensor shape of :attr:`isaaclab.sensors.ContactSensorData.force_matrix_w`. Earlier, the reshaping
  led to a mismatch with the data obtained from PhysX.


0.10.13 (2024-01-15)
~~~~~~~~~~~~~~~~~~~~

Fixed
^^^^^

* Fixed running of environments with a single instance even if the :attr:`replicate_physics`` flag is set to True.


0.10.12 (2024-01-10)
~~~~~~~~~~~~~~~~~~~~

Fixed
^^^^^

* Fixed indexing of source and target frames in the :class:`isaaclab.sensors.FrameTransformer` class.
  Earlier, it always assumed that the source frame body is at index 0. Now, it uses the body index of the
  source frame to compute the transformation.

Deprecated
^^^^^^^^^^

* Renamed quantities in the :class:`isaaclab.sensors.FrameTransformerData` class to be more
  consistent with the terminology used in the asset classes. The following quantities are deprecated:

  * ``target_rot_w`` -> ``target_quat_w``
  * ``source_rot_w`` -> ``source_quat_w``
  * ``target_rot_source`` -> ``target_quat_source``


0.10.11 (2024-01-08)
~~~~~~~~~~~~~~~~~~~~

Fixed
^^^^^

* Fixed attribute error raised when calling the :class:`isaaclab.envs.mdp.TerrainBasedPositionCommand`
  command term.
* Added a dummy function in :class:`isaaclab.terrain.TerrainImporter` that returns environment
  origins as terrain-aware sampled targets. This function should be implemented by child classes based on
  the terrain type.


0.10.10 (2023-12-21)
~~~~~~~~~~~~~~~~~~~~

Fixed
^^^^^

* Fixed reliance on non-existent ``Viewport`` in :class:`isaaclab.sim.SimulationContext` when loading livestreaming
  by ensuring that the extension ``omni.kit.viewport.window`` is enabled in :class:`isaaclab.app.AppLauncher` when
  livestreaming is enabled


0.10.9 (2023-12-21)
~~~~~~~~~~~~~~~~~~~

Fixed
^^^^^

* Fixed invalidation of physics views inside the asset and sensor classes. Earlier, they were left initialized
  even when the simulation was stopped. This caused issues when closing the application.


0.10.8 (2023-12-20)
~~~~~~~~~~~~~~~~~~~

Fixed
^^^^^

* Fixed the :class:`isaaclab.envs.mdp.actions.DifferentialInverseKinematicsAction` class
  to account for the offset pose of the end-effector.


0.10.7 (2023-12-19)
~~~~~~~~~~~~~~~~~~~

Fixed
^^^^^

* Added a check to ray-cast and camera sensor classes to ensure that the sensor prim path does not
  have a regex expression at its leaf. For instance, ``/World/Robot/camera_.*`` is not supported
  for these sensor types. This behavior needs to be fixed in the future.


0.10.6 (2023-12-19)
~~~~~~~~~~~~~~~~~~~

Added
^^^^^

* Added support for using articulations as visualization markers. This disables all physics APIs from
  the articulation and allows the user to use it as a visualization marker. It is useful for creating
  visualization markers for the end-effectors or base of the robot.

Fixed
^^^^^

* Fixed hiding of debug markers from secondary images when using the
  :class:`isaaclab.markers.VisualizationMarkers` class. Earlier, the properties were applied on
  the XForm prim instead of the Mesh prim.


0.10.5 (2023-12-18)
~~~~~~~~~~~~~~~~~~~

Fixed
^^^^^

* Fixed test ``check_base_env_anymal_locomotion.py``, which
  previously called :func:`torch.jit.load` with the path to a policy (which would work
  for a local file), rather than calling
  :func:`isaaclab.utils.assets.read_file` on the path to get the file itself.


0.10.4 (2023-12-14)
~~~~~~~~~~~~~~~~~~~

Fixed
^^^^^

* Fixed potentially breaking import of omni.kit.widget.toolbar by ensuring that
  if live-stream is enabled, then the :mod:`omni.kit.widget.toolbar`
  extension is loaded.

0.10.3 (2023-12-12)
~~~~~~~~~~~~~~~~~~~

Added
^^^^^

* Added the attribute :attr:`isaaclab.actuators.ActuatorNetMLPCfg.input_order`
  to specify the order of the input tensors to the MLP network.

Fixed
^^^^^

* Fixed computation of metrics for the velocity command term. Earlier, the norm was being computed
  over the entire batch instead of the last dimension.
* Fixed the clipping inside the :class:`isaaclab.actuators.DCMotor` class. Earlier, it was
  not able to handle the case when configured saturation limit was set to None.


0.10.2 (2023-12-12)
~~~~~~~~~~~~~~~~~~~

Fixed
^^^^^

* Added a check in the simulation stop callback in the :class:`isaaclab.sim.SimulationContext` class
  to not render when an exception is raised. The while loop in the callback was preventing the application
  from closing when an exception was raised.


0.10.1 (2023-12-06)
~~~~~~~~~~~~~~~~~~~

Added
^^^^^

* Added command manager class with terms defined by :class:`isaaclab.managers.CommandTerm`. This
  allow for multiple types of command generators to be used in the same environment.


0.10.0 (2023-12-04)
~~~~~~~~~~~~~~~~~~~

Changed
^^^^^^^

* Modified the sensor and asset base classes to use the underlying PhysX views instead of Isaac Sim views.
  Using Isaac Sim classes led to a very high load time (of the order of minutes) when using a scene with
  many assets. This is because Isaac Sim supports USD paths which are slow and not required.

Added
^^^^^

* Added faster implementation of USD stage traversal methods inside the :class:`isaaclab.sim.utils` module.
* Added properties :attr:`isaaclab.assets.AssetBase.num_instances` and
  :attr:`isaaclab.sensor.SensorBase.num_instances` to obtain the number of instances of the asset
  or sensor in the simulation respectively.

Removed
^^^^^^^

* Removed dependencies on Isaac Sim view classes. It is no longer possible to use :attr:`root_view` and
  :attr:`body_view`. Instead use :attr:`root_physx_view` and :attr:`body_physx_view` to access the underlying
  PhysX views.


0.9.55 (2023-12-03)
~~~~~~~~~~~~~~~~~~~

Fixed
^^^^^

* Fixed the Nucleus directory path in the :attr:`isaaclab.utils.assets.NVIDIA_NUCLEUS_DIR`.
  Earlier, it was referring to the ``NVIDIA/Assets`` directory instead of ``NVIDIA``.


0.9.54 (2023-11-29)
~~~~~~~~~~~~~~~~~~~

Fixed
^^^^^

* Fixed pose computation in the :class:`isaaclab.sensors.Camera` class to obtain them from XFormPrimView
  instead of using ``UsdGeomCamera.ComputeLocalToWorldTransform`` method. The latter is not updated correctly
  during GPU simulation.
* Fixed initialization of the annotator info in the class :class:`isaaclab.sensors.Camera`. Previously
  all dicts had the same memory address which caused all annotators to have the same info.
* Fixed the conversion of ``uint32`` warp arrays inside the :meth:`isaaclab.utils.array.convert_to_torch`
  method. PyTorch does not support this type, so it is converted to ``int32`` before converting to PyTorch tensor.
* Added render call inside :meth:`isaaclab.sim.SimulationContext.reset` to initialize Replicator
  buffers when the simulation is reset.


0.9.53 (2023-11-29)
~~~~~~~~~~~~~~~~~~~

Changed
^^^^^^^

* Changed the behavior of passing :obj:`None` to the :class:`isaaclab.actuators.ActuatorBaseCfg`
  class. Earlier, they were resolved to fixed default values. Now, they imply that the values are loaded
  from the USD joint drive configuration.

Added
^^^^^

* Added setting of joint armature and friction quantities to the articulation class.


0.9.52 (2023-11-29)
~~~~~~~~~~~~~~~~~~~

Changed
^^^^^^^

* Changed the warning print in :meth:`isaaclab.sim.utils.apply_nested` method
  to be more descriptive. Earlier, it was printing a warning for every instanced prim.
  Now, it only prints a warning if it could not apply the attribute to any of the prims.

Added
^^^^^

* Added the method :meth:`isaaclab.utils.assets.retrieve_file_path` to
  obtain the absolute path of a file on the Nucleus server or locally.

Fixed
^^^^^

* Fixed hiding of STOP button in the :class:`AppLauncher` class when running the
  simulation in headless mode.
* Fixed a bug with :meth:`isaaclab.sim.utils.clone` failing when the input prim path
  had no parent (example: "/Table").


0.9.51 (2023-11-29)
~~~~~~~~~~~~~~~~~~~

Changed
^^^^^^^

* Changed the :meth:`isaaclab.sensor.SensorBase.update` method to always recompute the buffers if
  the sensor is in visualization mode.

Added
^^^^^

* Added available entities to the error message when accessing a non-existent entity in the
  :class:`InteractiveScene` class.
* Added a warning message when the user tries to reference an invalid prim in the :class:`FrameTransformer` sensor.


0.9.50 (2023-11-28)
~~~~~~~~~~~~~~~~~~~

Added
^^^^^

* Hid the ``STOP`` button in the UI when running standalone Python scripts. This is to prevent
  users from accidentally clicking the button and stopping the simulation. They should only be able to
  play and pause the simulation from the UI.

Removed
^^^^^^^

* Removed :attr:`isaaclab.sim.SimulationCfg.shutdown_app_on_stop`. The simulation is always rendering
  if it is stopped from the UI. The user needs to close the window or press ``Ctrl+C`` to close the simulation.


0.9.49 (2023-11-27)
~~~~~~~~~~~~~~~~~~~

Added
^^^^^

* Added an interface class, :class:`isaaclab.managers.ManagerTermBase`, to serve as the parent class
  for term implementations that are functional classes.
* Adapted all managers to support terms that are classes and not just functions clearer. This allows the user to
  create more complex terms that require additional state information.


0.9.48 (2023-11-24)
~~~~~~~~~~~~~~~~~~~

Fixed
^^^^^

* Fixed initialization of drift in the :class:`isaaclab.sensors.RayCasterCamera` class.


0.9.47 (2023-11-24)
~~~~~~~~~~~~~~~~~~~

Fixed
^^^^^

* Automated identification of the root prim in the :class:`isaaclab.assets.RigidObject` and
  :class:`isaaclab.assets.Articulation` classes. Earlier, the root prim was hard-coded to
  the spawn prim path. Now, the class searches for the root prim under the spawn prim path.


0.9.46 (2023-11-24)
~~~~~~~~~~~~~~~~~~~

Fixed
^^^^^

* Fixed a critical issue in the asset classes with writing states into physics handles.
  Earlier, the states were written over all the indices instead of the indices of the
  asset that were being updated. This caused the physics handles to refresh the states
  of all the assets in the scene, which is not desirable.


0.9.45 (2023-11-24)
~~~~~~~~~~~~~~~~~~~

Added
^^^^^

* Added :class:`isaaclab.command_generators.UniformPoseCommandGenerator` to generate
  poses in the asset's root frame by uniformly sampling from a given range.


0.9.44 (2023-11-16)
~~~~~~~~~~~~~~~~~~~

Added
^^^^^

* Added methods :meth:`reset` and :meth:`step` to the :class:`isaaclab.envs.BaseEnv`. This unifies
  the environment interface for simple standalone applications with the class.


0.9.43 (2023-11-16)
~~~~~~~~~~~~~~~~~~~

Fixed
^^^^^

* Replaced subscription of physics play and stop events in the :class:`isaaclab.assets.AssetBase` and
  :class:`isaaclab.sensors.SensorBase` classes with subscription to time-line play and stop events.
  This is to prevent issues in cases where physics first needs to perform mesh cooking and handles are not
  available immediately. For instance, with deformable meshes.


0.9.42 (2023-11-16)
~~~~~~~~~~~~~~~~~~~

Fixed
^^^^^

* Fixed setting of damping values from the configuration for :class:`ActuatorBase` class. Earlier,
  the stiffness values were being set into damping when a dictionary configuration was passed to the
  actuator model.
* Added dealing with :class:`int` and :class:`float` values in the configurations of :class:`ActuatorBase`.
  Earlier, a type-error was thrown when integer values were passed to the actuator model.


0.9.41 (2023-11-16)
~~~~~~~~~~~~~~~~~~~

Fixed
^^^^^

* Fixed the naming and shaping issues in the binary joint action term.


0.9.40 (2023-11-09)
~~~~~~~~~~~~~~~~~~~

Fixed
^^^^^

* Simplified the manual initialization of Isaac Sim :class:`ArticulationView` class. Earlier, we basically
  copied the code from the Isaac Sim source code. Now, we just call their initialize method.

Changed
^^^^^^^

* Changed the name of attribute :attr:`default_root_state_w` to :attr:`default_root_state`. The latter is
  more correct since the data is actually in the local environment frame and not the simulation world frame.


0.9.39 (2023-11-08)
~~~~~~~~~~~~~~~~~~~

Fixed
^^^^^

* Changed the reference of private ``_body_view`` variable inside the :class:`RigidObject` class
  to the public ``body_view`` property. For a rigid object, the private variable is not defined.


0.9.38 (2023-11-07)
~~~~~~~~~~~~~~~~~~~

Changed
^^^^^^^

* Upgraded the :class:`isaaclab.envs.RLTaskEnv` class to support Gym 0.29.0 environment definition.

Added
^^^^^

* Added computation of ``time_outs`` and ``terminated`` signals inside the termination manager. These follow the
  definition mentioned in `Gym 0.29.0 <https://gymnasium.farama.org/tutorials/gymnasium_basics/handling_time_limits/>`_.
* Added proper handling of observation and action spaces in the :class:`isaaclab.envs.RLTaskEnv` class.
  These now follow closely to how Gym VecEnv handles the spaces.


0.9.37 (2023-11-06)
~~~~~~~~~~~~~~~~~~~

Fixed
^^^^^

* Fixed broken visualization in :mod:`isaaclab.sensors.FrameTramsformer` class by overwriting the
  correct ``_debug_vis_callback`` function.
* Moved the visualization marker configurations of sensors to their respective sensor configuration classes.
  This allows users to set these configurations from the configuration object itself.


0.9.36 (2023-11-03)
~~~~~~~~~~~~~~~~~~~

Fixed
^^^^^

* Added explicit deleting of different managers in the :class:`isaaclab.envs.BaseEnv` and
  :class:`isaaclab.envs.RLTaskEnv` classes. This is required since deleting the managers
  is order-sensitive (many managers need to be deleted before the scene is deleted).


0.9.35 (2023-11-02)
~~~~~~~~~~~~~~~~~~~

Fixed
^^^^^

* Fixed the error: ``'str' object has no attribute '__module__'`` introduced by adding the future import inside the
  :mod:`isaaclab.utils.warp.kernels` module. Warp language does not support the ``__future__`` imports.


0.9.34 (2023-11-02)
~~~~~~~~~~~~~~~~~~~

Fixed
^^^^^

* Added missing import of ``from __future__ import annotations`` in the :mod:`isaaclab.utils.warp`
  module. This is needed to have a consistent behavior across Python versions.


0.9.33 (2023-11-02)
~~~~~~~~~~~~~~~~~~~

Fixed
^^^^^

* Fixed the :class:`isaaclab.command_generators.NullCommandGenerator` class. Earlier,
  it was having a runtime error due to infinity in the resampling time range. Now, the class just
  overrides the parent methods to perform no operations.


0.9.32 (2023-11-02)
~~~~~~~~~~~~~~~~~~~

Changed
^^^^^^^

* Renamed the :class:`isaaclab.envs.RLEnv` class to :class:`isaaclab.envs.RLTaskEnv` to
  avoid confusions in terminologies between environments and tasks.


0.9.31 (2023-11-02)
~~~~~~~~~~~~~~~~~~~

Added
^^^^^

* Added the :class:`isaaclab.sensors.RayCasterCamera` class, as a ray-casting based camera for
  "distance_to_camera", "distance_to_image_plane" and "normals" annotations. It has the same interface and
  functionalities as the USD Camera while it is on average 30% faster.


0.9.30 (2023-11-01)
~~~~~~~~~~~~~~~~~~~

Fixed
^^^^^

* Added skipping of None values in the :class:`InteractiveScene` class when creating the scene from configuration
  objects. Earlier, it was throwing an error when the user passed a None value for a scene element.
* Added ``kwargs`` to the :class:`RLEnv` class to allow passing additional arguments from gym registry function.
  This is now needed since the registry function passes args beyond the ones specified in the constructor.


0.9.29 (2023-11-01)
~~~~~~~~~~~~~~~~~~~

Fixed
^^^^^

* Fixed the material path resolution inside the :class:`isaaclab.sim.converters.UrdfConverter` class.
  With Isaac Sim 2023.1, the material paths from the importer are always saved as absolute paths. This caused
  issues when the generated USD file was moved to a different location. The fix now resolves the material paths
  relative to the USD file location.


0.9.28 (2023-11-01)
~~~~~~~~~~~~~~~~~~~

Changed
^^^^^^^

* Changed the way the :func:`isaaclab.sim.spawners.from_files.spawn_ground_plane` function sets the
  height of the ground. Earlier, it was reading the height from the configuration object. Now, it expects the
  desired transformation as inputs to the function. This makes it consistent with the other spawner functions.


0.9.27 (2023-10-31)
~~~~~~~~~~~~~~~~~~~

Changed
^^^^^^^

* Removed the default value of the argument ``camel_case`` in setters of USD attributes. This is to avoid
  confusion with the naming of the attributes in the USD file.

Fixed
^^^^^

* Fixed the selection of material prim in the :class:`isaaclab.sim.spawners.materials.spawn_preview_surface`
  method. Earlier, the created prim was being selected in the viewport which interfered with the selection of
  prims by the user.
* Updated :class:`isaaclab.sim.converters.MeshConverter` to use a different stage than the default stage
  for the conversion. This is to avoid the issue of the stage being closed when the conversion is done.


0.9.26 (2023-10-31)
~~~~~~~~~~~~~~~~~~~

Added
^^^^^

* Added the sensor implementation for :class:`isaaclab.sensors.FrameTransformer` class. Currently,
  it handles obtaining the transformation between two frames in the same articulation.


0.9.25 (2023-10-27)
~~~~~~~~~~~~~~~~~~~

Added
^^^^^

* Added the :mod:`isaaclab.envs.ui` module to put all the UI-related classes in one place. This currently
  implements the :class:`isaaclab.envs.ui.BaseEnvWindow` and :class:`isaaclab.envs.ui.RLEnvWindow`
  classes. Users can inherit from these classes to create their own UI windows.
* Added the attribute :attr:`isaaclab.envs.BaseEnvCfg.ui_window_class_type` to specify the UI window class
  to be used for the environment. This allows the user to specify their own UI window class to be used for the
  environment.


0.9.24 (2023-10-27)
~~~~~~~~~~~~~~~~~~~

Changed
^^^^^^^

* Changed the behavior of setting up debug visualization for assets, sensors and command generators.
  Earlier it was raising an error if debug visualization was not enabled in the configuration object.
  Now it checks whether debug visualization is implemented and only sets up the callback if it is
  implemented.


0.9.23 (2023-10-27)
~~~~~~~~~~~~~~~~~~~

Fixed
^^^^^

* Fixed a typo in the :class:`AssetBase` and :class:`SensorBase` that effected the class destructor.
  Earlier, a tuple was being created in the constructor instead of the actual object.


0.9.22 (2023-10-26)
~~~~~~~~~~~~~~~~~~~

Added
^^^^^

* Added a :class:`isaaclab.command_generators.NullCommandGenerator` class for no command environments.
  This is easier to work with than having checks for :obj:`None` in the command generator.

Fixed
^^^^^

* Moved the randomization manager to the :class:`isaaclab.envs.BaseEnv` class with the default
  settings to reset the scene to the defaults specified in the configurations of assets.
* Moved command generator to the :class:`isaaclab.envs.RlEnv` class to have all task-specification
  related classes in the same place.


0.9.21 (2023-10-26)
~~~~~~~~~~~~~~~~~~~

Fixed
^^^^^

* Decreased the priority of callbacks in asset and sensor base classes. This may help in preventing
  crashes when warm starting the simulation.
* Fixed no rendering mode when running the environment from the GUI. Earlier the function
  :meth:`SimulationContext.set_render_mode` was erroring out.


0.9.20 (2023-10-25)
~~~~~~~~~~~~~~~~~~~

Fixed
^^^^^

* Changed naming in :class:`isaaclab.sim.SimulationContext.RenderMode` to use ``NO_GUI_OR_RENDERING``
  and ``NO_RENDERING`` instead of ``HEADLESS`` for clarity.
* Changed :class:`isaaclab.sim.SimulationContext` to be capable of handling livestreaming and
  offscreen rendering.
* Changed :class:`isaaclab.app.AppLauncher` envvar ``VIEWPORT_RECORD`` to the more descriptive
  ``OFFSCREEN_RENDER``.


0.9.19 (2023-10-25)
~~~~~~~~~~~~~~~~~~~

Added
^^^^^

* Added Gym observation and action spaces for the :class:`isaaclab.envs.RLEnv` class.


0.9.18 (2023-10-23)
~~~~~~~~~~~~~~~~~~~

Added
^^^^^

* Created :class:`isaaclab.sim.converters.asset_converter.AssetConverter` to serve as a base
  class for all asset converters.
* Added :class:`isaaclab.sim.converters.mesh_converter.MeshConverter` to handle loading and conversion
  of mesh files (OBJ, STL and FBX) into USD format.
* Added script ``convert_mesh.py`` to ``source/tools`` to allow users to convert a mesh to USD via command line arguments.

Changed
^^^^^^^

* Renamed the submodule :mod:`isaaclab.sim.loaders` to :mod:`isaaclab.sim.converters` to be more
  general with the functionality of the module.
* Updated ``check_instanceable.py`` script to convert relative paths to absolute paths.


0.9.17 (2023-10-22)
~~~~~~~~~~~~~~~~~~~

Added
^^^^^

* Added setters and getters for term configurations in the :class:`RandomizationManager`, :class:`RewardManager`
  and :class:`TerminationManager` classes. This allows the user to modify the term configurations after the
  manager has been created.
* Added the method :meth:`compute_group` to the :class:`isaaclab.managers.ObservationManager` class to
  compute the observations for only a given group.
* Added the curriculum term for modifying reward weights after certain environment steps.


0.9.16 (2023-10-22)
~~~~~~~~~~~~~~~~~~~

Added
^^^^^

* Added support for keyword arguments for terms in the :class:`isaaclab.managers.ManagerBase`.

Fixed
^^^^^

* Fixed resetting of buffers in the :class:`TerminationManager` class. Earlier, the values were being set
  to ``0.0`` instead of ``False``.


0.9.15 (2023-10-22)
~~~~~~~~~~~~~~~~~~~

Added
^^^^^

* Added base yaw heading and body acceleration into :class:`isaaclab.assets.RigidObjectData` class.
  These quantities are computed inside the :class:`RigidObject` class.

Fixed
^^^^^

* Fixed the :meth:`isaaclab.assets.RigidObject.set_external_force_and_torque` method to correctly
  deal with the body indices.
* Fixed a bug in the :meth:`isaaclab.utils.math.wrap_to_pi` method to prevent self-assignment of
  the input tensor.


0.9.14 (2023-10-21)
~~~~~~~~~~~~~~~~~~~

Added
^^^^^

* Added 2-D drift (i.e. along x and y) to the :class:`isaaclab.sensors.RayCaster` class.
* Added flags to the :class:`isaaclab.sensors.ContactSensorCfg` to optionally obtain the
  sensor origin and air time information. Since these are not required by default, they are
  disabled by default.

Fixed
^^^^^

* Fixed the handling of contact sensor history buffer in the :class:`isaaclab.sensors.ContactSensor` class.
  Earlier, the buffer was not being updated correctly.


0.9.13 (2023-10-20)
~~~~~~~~~~~~~~~~~~~

Fixed
^^^^^

* Fixed the issue with double :obj:`Ellipsis` when indexing tensors with multiple dimensions.
  The fix now uses :obj:`slice(None)` instead of :obj:`Ellipsis` to index the tensors.


0.9.12 (2023-10-18)
~~~~~~~~~~~~~~~~~~~

Fixed
^^^^^

* Fixed bugs in actuator model implementation for actuator nets. Earlier the DC motor clipping was not working.
* Fixed bug in applying actuator model in the :class:`isaaclab.asset.Articulation` class. The new
  implementation caches the outputs from explicit actuator model into the ``joint_pos_*_sim`` buffer to
  avoid feedback loops in the tensor operation.


0.9.11 (2023-10-17)
~~~~~~~~~~~~~~~~~~~

Added
^^^^^

* Added the support for semantic tags into the :class:`isaaclab.sim.spawner.SpawnerCfg` class. This allows
  the user to specify the semantic tags for a prim when spawning it into the scene. It follows the same format as
  Omniverse Replicator.


0.9.10 (2023-10-16)
~~~~~~~~~~~~~~~~~~~

Added
^^^^^

* Added ``--livestream`` and ``--ros`` CLI args to :class:`isaaclab.app.AppLauncher` class.
* Added a static function :meth:`isaaclab.app.AppLauncher.add_app_launcher_args`, which
  appends the arguments needed for :class:`isaaclab.app.AppLauncher` to the argument parser.

Changed
^^^^^^^

* Within :class:`isaaclab.app.AppLauncher`, removed ``REMOTE_DEPLOYMENT`` env-var processing
  in the favor of ``HEADLESS`` and ``LIVESTREAM`` env-vars. These have clearer uses and better parity
  with the CLI args.


0.9.9 (2023-10-12)
~~~~~~~~~~~~~~~~~~

Added
^^^^^

* Added the property :attr:`isaaclab.assets.Articulation.is_fixed_base` to the articulation class to
  check if the base of the articulation is fixed or floating.
* Added the task-space action term corresponding to the differential inverse-kinematics controller.

Fixed
^^^^^

* Simplified the :class:`isaaclab.controllers.DifferentialIKController` to assume that user provides the
  correct end-effector poses and Jacobians. Earlier it was doing internal frame transformations which made the
  code more complicated and error-prone.


0.9.8 (2023-09-30)
~~~~~~~~~~~~~~~~~~

Fixed
^^^^^

* Fixed the boundedness of class objects that register callbacks into the simulator.
  These include devices, :class:`AssetBase`, :class:`SensorBase` and :class:`CommandGenerator`.
  The fix ensures that object gets deleted when the user deletes the object.


0.9.7 (2023-09-26)
~~~~~~~~~~~~~~~~~~

Fixed
^^^^^

* Modified the :class:`isaaclab.markers.VisualizationMarkers` to use the
  :class:`isaaclab.sim.spawner.SpawnerCfg` class instead of their
  own configuration objects. This makes it consistent with the other ways to spawn assets in the scene.

Added
^^^^^

* Added the method :meth:`copy` to configclass to allow copying of configuration objects.


0.9.6 (2023-09-26)
~~~~~~~~~~~~~~~~~~

Fixed
^^^^^

* Changed class-level configuration classes to refer to class types using ``class_type`` attribute instead
  of ``cls`` or ``cls_name``.


0.9.5 (2023-09-25)
~~~~~~~~~~~~~~~~~~

Changed
^^^^^^^

* Added future import of ``annotations`` to have a consistent behavior across Python versions.
* Removed the type-hinting from docstrings to simplify maintenance of the documentation. All type-hints are
  now in the code itself.


0.9.4 (2023-08-29)
~~~~~~~~~~~~~~~~~~

Added
^^^^^

* Added :class:`isaaclab.scene.InteractiveScene`, as the central scene unit that contains all entities
  that are part of the simulation. These include the terrain, sensors, articulations, rigid objects etc.
  The scene groups the common operations of these entities and allows to access them via their unique names.
* Added :mod:`isaaclab.envs` module that contains environment definitions that encapsulate the different
  general (scene, action manager, observation manager) and RL-specific (reward and termination manager) managers.
* Added :class:`isaaclab.managers.SceneEntityCfg` to handle which scene elements are required by the
  manager's terms. This allows the manager to parse useful information from the scene elements, such as the
  joint and body indices, and pass them to the term.
* Added :class:`isaaclab.sim.SimulationContext.RenderMode` to handle different rendering modes based on
  what the user wants to update (viewport, cameras, or UI elements).

Fixed
^^^^^

* Fixed the :class:`isaaclab.command_generators.CommandGeneratorBase` to register a debug visualization
  callback similar to how sensors and robots handle visualization.


0.9.3 (2023-08-23)
~~~~~~~~~~~~~~~~~~

Added
^^^^^

* Enabled the `faulthander <https://docs.python.org/3/library/faulthandler.html>`_ to catch segfaults and print
  the stack trace. This is enabled by default in the :class:`isaaclab.app.AppLauncher` class.

Fixed
^^^^^

* Re-added the :mod:`isaaclab.utils.kit` to the ``compat`` directory and fixed all the references to it.
* Fixed the deletion of Replicator nodes for the :class:`isaaclab.sensors.Camera` class. Earlier, the
  Replicator nodes were not being deleted when the camera was deleted. However, this does not prevent the random
  crashes that happen when the camera is deleted.
* Fixed the :meth:`isaaclab.utils.math.convert_quat` to support both numpy and torch tensors.

Changed
^^^^^^^

* Renamed all the scripts inside the ``test`` directory to follow the convention:

  * ``test_<module_name>.py``: Tests for the module ``<module_name>`` using unittest.
  * ``check_<module_name>``: Check for the module ``<module_name>`` using python main function.


0.9.2 (2023-08-22)
~~~~~~~~~~~~~~~~~~

Added
^^^^^

* Added the ability to color meshes in the :class:`isaaclab.terrain.TerrainGenerator` class. Currently,
  it only supports coloring the mesh randomly (``"random"``), based on the terrain height (``"height"``), and
  no coloring (``"none"``).

Fixed
^^^^^

* Modified the :class:`isaaclab.terrain.TerrainImporter` class to configure visual and physics materials
  based on the configuration object.


0.9.1 (2023-08-18)
~~~~~~~~~~~~~~~~~~

Added
^^^^^

* Introduced three different rotation conventions in the :class:`isaaclab.sensors.Camera` class. These
  conventions are:

  * ``opengl``: the camera is looking down the -Z axis with the +Y axis pointing up
  * ``ros``: the camera is looking down the +Z axis with the +Y axis pointing down
  * ``world``: the camera is looking along the +X axis with the -Z axis pointing down

  These can be used to declare the camera offset in :class:`isaaclab.sensors.CameraCfg.OffsetCfg` class
  and in :meth:`isaaclab.sensors.Camera.set_world_pose` method. Additionally, all conventions are
  saved to :class:`isaaclab.sensors.CameraData` class for easy access.

Changed
^^^^^^^

* Adapted all the sensor classes to follow a structure similar to the :class:`isaaclab.assets.AssetBase`.
  Hence, the spawning and initialization of sensors manually by the users is avoided.
* Removed the :meth:`debug_vis` function since that this functionality is handled by a render callback automatically
  (based on the passed configuration for the :class:`isaaclab.sensors.SensorBaseCfg.debug_vis` flag).


0.9.0 (2023-08-18)
~~~~~~~~~~~~~~~~~~

Added
^^^^^

* Introduces a new set of asset interfaces. These interfaces simplify the spawning of assets into the scene
  and initializing the physics handle by putting that inside post-startup physics callbacks. With this, users
  no longer need to worry about the :meth:`spawn` and :meth:`initialize` calls.
* Added utility methods to :mod:`isaaclab.utils.string` module that resolve regex expressions based
  on passed list of target keys.

Changed
^^^^^^^

* Renamed all references of joints in an articulation from "dof" to "joint". This makes it consistent with the
  terminology used in robotics.

Deprecated
^^^^^^^^^^

* Removed the previous modules for objects and robots. Instead the :class:`Articulation` and :class:`RigidObject`
  should be used.


0.8.12 (2023-08-18)
~~~~~~~~~~~~~~~~~~~

Added
^^^^^

* Added other properties provided by ``PhysicsScene`` to the :class:`isaaclab.sim.SimulationContext`
  class to allow setting CCD, solver iterations, etc.
* Added commonly used functions to the :class:`SimulationContext` class itself to avoid having additional
  imports from Isaac Sim when doing simple tasks such as setting camera view or retrieving the simulation settings.

Fixed
^^^^^

* Switched the notations of default buffer values in :class:`isaaclab.sim.PhysxCfg` from multiplication
  to scientific notation to avoid confusion with the values.


0.8.11 (2023-08-18)
~~~~~~~~~~~~~~~~~~~

Added
^^^^^

* Adds utility functions and configuration objects in the :mod:`isaaclab.sim.spawners`
  to create the following prims in the scene:

  * :mod:`isaaclab.sim.spawners.from_file`: Create a prim from a USD/URDF file.
  * :mod:`isaaclab.sim.spawners.shapes`: Create USDGeom prims for shapes (box, sphere, cylinder, capsule, etc.).
  * :mod:`isaaclab.sim.spawners.materials`: Create a visual or physics material prim.
  * :mod:`isaaclab.sim.spawners.lights`: Create a USDLux prim for different types of lights.
  * :mod:`isaaclab.sim.spawners.sensors`: Create a USD prim for supported sensors.

Changed
^^^^^^^

* Modified the :class:`SimulationContext` class to take the default physics material using the material spawn
  configuration object.


0.8.10 (2023-08-17)
~~~~~~~~~~~~~~~~~~~

Added
^^^^^

* Added methods for defining different physics-based schemas in the :mod:`isaaclab.sim.schemas` module.
  These methods allow creating the schema if it doesn't exist at the specified prim path and modify
  its properties based on the configuration object.


0.8.9 (2023-08-09)
~~~~~~~~~~~~~~~~~~

Changed
^^^^^^^

* Moved the :class:`isaaclab.asset_loader.UrdfLoader` class to the :mod:`isaaclab.sim.loaders`
  module to make it more accessible to the user.


0.8.8 (2023-08-09)
~~~~~~~~~~~~~~~~~~

Added
^^^^^

* Added configuration classes and functions for setting different physics-based schemas in the
  :mod:`isaaclab.sim.schemas` module. These allow modifying properties of the physics solver
  on the asset using configuration objects.


0.8.7 (2023-08-03)
~~~~~~~~~~~~~~~~~~

Fixed
^^^^^

* Added support for `__post_init__ <https://docs.python.org/3/library/dataclasses.html#post-init-processing>`_ in
  the :class:`isaaclab.utils.configclass` decorator.


0.8.6 (2023-08-03)
~~~~~~~~~~~~~~~~~~

Added
^^^^^

* Added support for callable classes in the :class:`isaaclab.managers.ManagerBase`.


0.8.5 (2023-08-03)
~~~~~~~~~~~~~~~~~~

Fixed
^^^^^

* Fixed the :class:`isaaclab.markers.Visualizationmarkers` class so that the markers are not visible in camera rendering mode.

Changed
^^^^^^^

* Simplified the creation of the point instancer in the :class:`isaaclab.markers.Visualizationmarkers` class. It now creates a new
  prim at the next available prim path if a prim already exists at the given path.


0.8.4 (2023-08-02)
~~~~~~~~~~~~~~~~~~

Added
^^^^^

* Added the :class:`isaaclab.sim.SimulationContext` class to the :mod:`isaaclab.sim` module.
  This class inherits from the :class:`isaacsim.core.api.simulation_context.SimulationContext` class and adds
  the ability to create a simulation context from a configuration object.


0.8.3 (2023-08-02)
~~~~~~~~~~~~~~~~~~

Changed
^^^^^^^

* Moved the :class:`ActuatorBase` class to the :mod:`isaaclab.actuators.actuator_base` module.
* Renamed the :mod:`isaaclab.actuators.actuator` module to :mod:`isaaclab.actuators.actuator_pd`
  to make it more explicit that it contains the PD actuator models.


0.8.2 (2023-08-02)
~~~~~~~~~~~~~~~~~~

Changed
^^^^^^^

* Cleaned up the :class:`isaaclab.terrain.TerrainImporter` class to take all the parameters from the configuration
  object. This makes it consistent with the other classes in the package.
* Moved the configuration classes for terrain generator and terrain importer into separate files to resolve circular
  dependency issues.


0.8.1 (2023-08-02)
~~~~~~~~~~~~~~~~~~

Fixed
^^^^^

* Added a hack into :class:`isaaclab.app.AppLauncher` class to remove Isaac Lab packages from the path before launching
  the simulation application. This prevents the warning messages that appears when the user launches the ``SimulationApp``.

Added
^^^^^

* Enabled necessary viewport extensions in the :class:`isaaclab.app.AppLauncher` class itself if ``VIEWPORT_ENABLED``
  flag is true.


0.8.0 (2023-07-26)
~~~~~~~~~~~~~~~~~~

Added
^^^^^

* Added the :class:`ActionManager` class to the :mod:`isaaclab.managers` module to handle actions in the
  environment through action terms.
* Added contact force history to the :class:`isaaclab.sensors.ContactSensor` class. The history is stored
  in the ``net_forces_w_history`` attribute of the sensor data.

Changed
^^^^^^^

* Implemented lazy update of buffers in the :class:`isaaclab.sensors.SensorBase` class. This allows the user
  to update the sensor data only when required, i.e. when the data is requested by the user. This helps avoid double
  computation of sensor data when a reset is called in the environment.

Deprecated
^^^^^^^^^^

* Removed the support for different backends in the sensor class. We only use Pytorch as the backend now.
* Removed the concept of actuator groups. They are now handled by the :class:`isaaclab.managers.ActionManager`
  class. The actuator models are now directly handled by the robot class itself.


0.7.4 (2023-07-26)
~~~~~~~~~~~~~~~~~~

Changed
^^^^^^^

* Changed the behavior of the :class:`isaaclab.terrains.TerrainImporter` class. It now expects the terrain
  type to be specified in the configuration object. This allows the user to specify everything in the configuration
  object and not have to do an explicit call to import a terrain.

Fixed
^^^^^

* Fixed setting of quaternion orientations inside the :class:`isaaclab.markers.Visualizationmarkers` class.
  Earlier, the orientation was being set into the point instancer in the wrong order (``wxyz`` instead of ``xyzw``).


0.7.3 (2023-07-25)
~~~~~~~~~~~~~~~~~~

Fixed
^^^^^

* Fixed the issue with multiple inheritance in the :class:`isaaclab.utils.configclass` decorator.
  Earlier, if the inheritance tree was more than one level deep and the lowest level configuration class was
  not updating its values from the middle level classes.


0.7.2 (2023-07-24)
~~~~~~~~~~~~~~~~~~

Added
^^^^^

* Added the method :meth:`replace` to the :class:`isaaclab.utils.configclass` decorator to allow
  creating a new configuration object with values replaced from keyword arguments. This function internally
  calls the `dataclasses.replace <https://docs.python.org/3/library/dataclasses.html#dataclasses.replace>`_.

Fixed
^^^^^

* Fixed the handling of class types as member values in the :meth:`isaaclab.utils.configclass`. Earlier it was
  throwing an error since class types were skipped in the if-else block.


0.7.1 (2023-07-22)
~~~~~~~~~~~~~~~~~~

Added
^^^^^

* Added the :class:`TerminationManager`, :class:`CurriculumManager`, and :class:`RandomizationManager` classes
  to the :mod:`isaaclab.managers` module to handle termination, curriculum, and randomization respectively.


0.7.0 (2023-07-22)
~~~~~~~~~~~~~~~~~~

Added
^^^^^

* Created a new :mod:`isaaclab.managers` module for all the managers related to the environment / scene.
  This includes the :class:`isaaclab.managers.ObservationManager` and :class:`isaaclab.managers.RewardManager`
  classes that were previously in the :mod:`isaaclab.utils.mdp` module.
* Added the :class:`isaaclab.managers.ManagerBase` class to handle the creation of managers.
* Added configuration classes for :class:`ObservationTermCfg` and :class:`RewardTermCfg` to allow easy creation of
  observation and reward terms.

Changed
^^^^^^^

* Changed the behavior of :class:`ObservationManager` and :class:`RewardManager` classes to accept the key ``func``
  in each configuration term to be a callable. This removes the need to inherit from the base class
  and allows more reusability of the functions across different environments.
* Moved the old managers to the :mod:`isaaclab.compat.utils.mdp` module.
* Modified the necessary scripts to use the :mod:`isaaclab.compat.utils.mdp` module.


0.6.2 (2023-07-21)
~~~~~~~~~~~~~~~~~~

Added
^^^^^

* Added the :mod:`isaaclab.command_generators` to generate different commands based on the desired task.
  It allows the user to generate commands for different tasks in the same environment without having to write
  custom code for each task.


0.6.1 (2023-07-16)
~~~~~~~~~~~~~~~~~~

Fixed
^^^^^

* Fixed the :meth:`isaaclab.utils.math.quat_apply_yaw` to compute the yaw quaternion correctly.

Added
^^^^^

* Added functions to convert string and callable objects in :mod:`isaaclab.utils.string`.


0.6.0 (2023-07-16)
~~~~~~~~~~~~~~~~~~

Added
^^^^^

* Added the argument :attr:`sort_keys` to the :meth:`isaaclab.utils.io.yaml.dump_yaml` method to allow
  enabling/disabling of sorting of keys in the output yaml file.

Fixed
^^^^^

* Fixed the ordering of terms in :mod:`isaaclab.utils.configclass` to be consistent in the order in which
  they are defined. Previously, the ordering was done alphabetically which made it inconsistent with the order in which
  the parameters were defined.

Changed
^^^^^^^

* Changed the default value of the argument :attr:`sort_keys` in the :meth:`isaaclab.utils.io.yaml.dump_yaml`
  method to ``False``.
* Moved the old config classes in :mod:`isaaclab.utils.configclass` to
  :mod:`isaaclab.compat.utils.configclass` so that users can still run their old code where alphabetical
  ordering was used.


0.5.0 (2023-07-04)
~~~~~~~~~~~~~~~~~~

Added
^^^^^

* Added a generalized :class:`isaaclab.sensors.SensorBase` class that leverages the ideas of views to
  handle multiple sensors in a single class.
* Added the classes :class:`isaaclab.sensors.RayCaster`, :class:`isaaclab.sensors.ContactSensor`,
  and :class:`isaaclab.sensors.Camera` that output a batched tensor of sensor data.

Changed
^^^^^^^

* Renamed the parameter ``sensor_tick`` to ``update_freq`` to make it more intuitive.
* Moved the old sensors in :mod:`isaaclab.sensors` to :mod:`isaaclab.compat.sensors`.
* Modified the standalone scripts to use the :mod:`isaaclab.compat.sensors` module.


0.4.4 (2023-07-05)
~~~~~~~~~~~~~~~~~~

Fixed
^^^^^

* Fixed the :meth:`isaaclab.terrains.trimesh.utils.make_plane` method to handle the case when the
  plane origin does not need to be centered.
* Added the :attr:`isaaclab.terrains.TerrainGeneratorCfg.seed` to make generation of terrains reproducible.
  The default value is ``None`` which means that the seed is not set.

Changed
^^^^^^^

* Changed the saving of ``origins`` in :class:`isaaclab.terrains.TerrainGenerator` class to be in CSV format
  instead of NPY format.


0.4.3 (2023-06-28)
~~~~~~~~~~~~~~~~~~

Added
^^^^^

* Added the :class:`isaaclab.markers.PointInstancerMarker` class that wraps around
  `UsdGeom.PointInstancer <https://graphics.pixar.com/usd/dev/api/class_usd_geom_point_instancer.html>`_
  to directly work with torch and numpy arrays.

Changed
^^^^^^^

* Moved the old markers in :mod:`isaaclab.markers` to :mod:`isaaclab.compat.markers`.
* Modified the standalone scripts to use the :mod:`isaaclab.compat.markers` module.


0.4.2 (2023-06-28)
~~~~~~~~~~~~~~~~~~

Added
^^^^^

* Added the sub-module :mod:`isaaclab.terrains` to allow procedural generation of terrains and supporting
  importing of terrains from different sources (meshes, usd files or default ground plane).


0.4.1 (2023-06-27)
~~~~~~~~~~~~~~~~~~

* Added the :class:`isaaclab.app.AppLauncher` class to allow controlled instantiation of
  the `SimulationApp <https://docs.omniverse.nvidia.com/py/isaacsim/source/isaacsim.simulation_app/docs/index.html>`_
  and extension loading for remote deployment and ROS bridges.

Changed
^^^^^^^

* Modified all standalone scripts to use the :class:`isaaclab.app.AppLauncher` class.


0.4.0 (2023-05-27)
~~~~~~~~~~~~~~~~~~

Added
^^^^^

* Added a helper class :class:`isaaclab.asset_loader.UrdfLoader` that converts a URDF file to instanceable USD
  file based on the input configuration object.


0.3.2 (2023-04-27)
~~~~~~~~~~~~~~~~~~

Fixed
^^^^^

* Added safe-printing of functions while using the :meth:`isaaclab.utils.dict.print_dict` function.


0.3.1 (2023-04-23)
~~~~~~~~~~~~~~~~~~

Added
^^^^^

* Added a modified version of ``lula_franka_gen.urdf`` which includes an end-effector frame.
* Added a standalone script ``play_rmpflow.py`` to show RMPFlow controller.

Fixed
^^^^^

* Fixed the splitting of commands in the :meth:`ActuatorGroup.compute` method. Earlier it was reshaping the
  commands to the shape ``(num_actuators, num_commands)`` which was causing the commands to be split incorrectly.
* Fixed the processing of actuator command in the :meth:`RobotBase._process_actuators_cfg` to deal with multiple
  command types when using "implicit" actuator group.

0.3.0 (2023-04-20)
~~~~~~~~~~~~~~~~~~

Fixed
^^^^^

* Added the destructor to the keyboard devices to unsubscribe from carb.

Added
^^^^^

* Added the :class:`Se2Gamepad` and :class:`Se3Gamepad` for gamepad teleoperation support.


0.2.8 (2023-04-10)
~~~~~~~~~~~~~~~~~~

Fixed
^^^^^

* Fixed bugs in :meth:`axis_angle_from_quat` in the ``isaaclab.utils.math`` to handle quaternion with negative w component.
* Fixed bugs in :meth:`subtract_frame_transforms` in the ``isaaclab.utils.math`` by adding the missing final rotation.


0.2.7 (2023-04-07)
~~~~~~~~~~~~~~~~~~

Fixed
^^^^^

* Fixed repetition in applying mimic multiplier for "p_abs" in the :class:`GripperActuatorGroup` class.
* Fixed bugs in :meth:`reset_buffers` in the :class:`RobotBase` and :class:`LeggedRobot` classes.

0.2.6 (2023-03-16)
~~~~~~~~~~~~~~~~~~

Added
^^^^^

* Added the :class:`CollisionPropertiesCfg` to rigid/articulated object and robot base classes.
* Added the :class:`PhysicsMaterialCfg` to the :class:`SingleArm` class for tool sites.

Changed
^^^^^^^

* Changed the default control mode of the :obj:`PANDA_HAND_MIMIC_GROUP_CFG` to be from ``"v_abs"`` to ``"p_abs"``.
  Using velocity control for the mimic group can cause the hand to move in a jerky manner.


0.2.5 (2023-03-08)
~~~~~~~~~~~~~~~~~~

Fixed
^^^^^

* Fixed the indices used for the Jacobian and dynamics quantities in the :class:`MobileManipulator` class.


0.2.4 (2023-03-04)
~~~~~~~~~~~~~~~~~~

Added
^^^^^

* Added :meth:`apply_nested_physics_material` to the ``isaaclab.utils.kit``.
* Added the :meth:`sample_cylinder` to sample points from a cylinder's surface.
* Added documentation about the issue in using instanceable asset as markers.

Fixed
^^^^^

* Simplified the physics material application in the rigid object and legged robot classes.

Removed
^^^^^^^

* Removed the ``geom_prim_rel_path`` argument in the :class:`RigidObjectCfg.MetaInfoCfg` class.


0.2.3 (2023-02-24)
~~~~~~~~~~~~~~~~~~

Fixed
^^^^^

* Fixed the end-effector body index used for getting the Jacobian in the :class:`SingleArm` and :class:`MobileManipulator` classes.


0.2.2 (2023-01-27)
~~~~~~~~~~~~~~~~~~

Fixed
^^^^^

* Fixed the :meth:`set_world_pose_ros` and :meth:`set_world_pose_from_view` in the :class:`Camera` class.

Deprecated
^^^^^^^^^^

* Removed the :meth:`set_world_pose_from_ypr` method from the :class:`Camera` class.


0.2.1 (2023-01-26)
~~~~~~~~~~~~~~~~~~

Fixed
^^^^^

* Fixed the :class:`Camera` class to support different fisheye projection types.


0.2.0 (2023-01-25)
~~~~~~~~~~~~~~~~~~

Added
^^^^^

* Added support for warp backend in camera utilities.
* Extended the ``play_camera.py`` with ``--gpu`` flag to use GPU replicator backend.

0.1.1 (2023-01-24)
~~~~~~~~~~~~~~~~~~

Fixed
^^^^^

* Fixed setting of physics material on the ground plane when using :meth:`isaaclab.utils.kit.create_ground_plane` function.


0.1.0 (2023-01-17)
~~~~~~~~~~~~~~~~~~

Added
^^^^^

* Initial release of the extension with experimental API.
* Available robot configurations:

  * **Quadrupeds:** Unitree A1, ANYmal B, ANYmal C
  * **Single-arm manipulators:** Franka Emika arm, UR5
  * **Mobile manipulators:** Clearpath Ridgeback with Franka Emika arm or UR5<|MERGE_RESOLUTION|>--- conflicted
+++ resolved
@@ -1,43 +1,43 @@
 Changelog
 ---------
 
-<<<<<<< HEAD
-0.46.1 (2025-09-06)
-~~~~~~~~~~~~~~~~~~~
+0.46.3 (2025-09-06)
+~~~~~~~~~~~~~~~~~~~
+
+Added
+^^^^^
 
 * Added :meth:`~isaaclab.sim.utils.resolve_prim_pose` to resolve the pose of a prim with respect to another prim.
 * Added :meth:`~isaaclab.sim.utils.resolve_prim_scale` to resolve the scale of a prim in the world frame.
-=======
-
-0.46.2 (2025-09-13)
-~~~~~~~~~~~~~~~~~~~
-
-Changed
-^^^^^^^
-
-* Fixed missing actuator indices in :meth:`~isaaclab.envs.mdp.events.randomize_actuator_gains`
-
-
-0.46.1 (2025-09-10)
-~~~~~~~~~~~~~~~~~~~
-
-Changed
-^^^^^^^
-
-* Moved IO descriptors output directory to a subfolder under the task log directory.
-
->>>>>>> bd547aa6
-
-0.46.0 (2025-09-06)
-~~~~~~~~~~~~~~~~~~~
-
-<<<<<<< HEAD
+
 Changed
 ^^^^^^^
 
 * Added parsing of instanced prims in :meth:`~isaaclab.sim.utils.get_all_matching_child_prims` and :meth:`~isaaclab.sim.utils.get_first_matching_child_prim`.
   Earlier, instanced prims were skipped since :meth:`Usd.Prim.GetChildren` does not return instanced prims.
-=======
+
+
+0.46.2 (2025-09-13)
+~~~~~~~~~~~~~~~~~~~
+
+Changed
+^^^^^^^
+
+* Fixed missing actuator indices in :meth:`~isaaclab.envs.mdp.events.randomize_actuator_gains`
+
+
+0.46.1 (2025-09-10)
+~~~~~~~~~~~~~~~~~~~
+
+Changed
+^^^^^^^
+
+* Moved IO descriptors output directory to a subfolder under the task log directory.
+
+
+0.46.0 (2025-09-06)
+~~~~~~~~~~~~~~~~~~~
+
 Added
 ^^^^^
 
@@ -52,7 +52,6 @@
 
 * Made parsing of instanced prims in :meth:`~isaaclab.sim.utils.get_all_matching_child_prims` and
   :meth:`~isaaclab.sim.utils.get_first_matching_child_prim` as the default behavior.
->>>>>>> bd547aa6
 * Added parsing of instanced prims in :meth:`~isaaclab.sim.utils.make_uninstanceable` to make all prims uninstanceable.
 
 
