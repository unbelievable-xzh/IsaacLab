[package]

# Note: Semantic Versioning is used: https://semver.org/
<<<<<<< HEAD
version = "0.46.2"
=======
version = "0.46.3"
>>>>>>> 375b8c24

# Description
title = "Isaac Lab framework for Robot Learning"
description="Extension providing main framework interfaces and abstractions for robot learning."
readme  = "docs/README.md"
repository = "https://github.com/isaac-sim/IsaacLab"
category = "robotics"
keywords = ["kit", "robotics", "learning", "ai"]

[python.pipapi]
requirements = [
    "numpy",
    "prettytable==3.3.0",
    "toml",
    "hidapi",
    "gymnasium==1.2.0",
    "trimesh"
]

modules = [
    "numpy",
    "prettytable",
    "toml",
    "hid",
    "gymnasium",
    "trimesh"
]

use_online_index=true

[core]
reloadable = false

[[python.module]]
name = "isaaclab"<|MERGE_RESOLUTION|>--- conflicted
+++ resolved
@@ -1,11 +1,7 @@
 [package]
 
 # Note: Semantic Versioning is used: https://semver.org/
-<<<<<<< HEAD
-version = "0.46.2"
-=======
 version = "0.46.3"
->>>>>>> 375b8c24
 
 # Description
 title = "Isaac Lab framework for Robot Learning"
